--- conflicted
+++ resolved
@@ -1117,10 +1117,7 @@
         {
             "integrations": "Symantec Advanced Threat Protection",
             "playbookID": "Symantec ATP Test"
-<<<<<<< HEAD
-=======
 
->>>>>>> e36ef6bc
         }
     ],
     "skipped_tests": {
