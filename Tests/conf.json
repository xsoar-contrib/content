{
    "testTimeout": 160,
    "testInterval": 20,
    "tests": [
        {
<<<<<<< HEAD
=======
            "integrations": "Server Message Block (SMB)",
            "playbookID": "SMB test"
        },
        {
>>>>>>> 4ed3a7ec
            "playbookID": "TestParseEmailHeaders"
        },
        {
            "playbookID": "TestParseEmailFile-deprecated-script"
        },
        {
            "integrations": "RSA NetWitness Packets and Logs",
            "playbookID": "rsa_packets_and_logs_test"
        },
        {
            "playbookID": "test_similar_incidents"
        },
        {
            "playbookID": "autofocus_test",
            "integrations": "Autofocus"
        },
        {
            "playbookID": "CheckpointFW-test",
            "integrations": "Check Point"
        },
        {
            "playbookID": "RegPathReputationBasicLists_test"
        },
        {
            "playbookID": "RandomStringGenerateTest"
        },
        {
            "playbookID": "DocumentationTest",
            "integrations": "ipinfo"
        },
        {
            "playbookID": "HighlightWords_Test"

        },
        {
            "playbookID": "StringContainsArray_test"
        },
        {
            "integrations": "Fidelis Elevate Network",
            "playbookID": "Fidelis-Test"
        },
        {
            "integrations": "Thinkst Canary",
            "playbookID": "CanaryTools Test"
        },
        {
            "integrations": "ThreatMiner",
            "playbookID": "ThreatMiner-Test"
        },
        {
            "integrations": "Pwned",
            "playbookID": "Pwned test",
            "nightly": true
        },
        {
            "integrations": "Alexa Rank Indicator",
            "playbookID": "Alexa Test Playbook"
        },
        {
            "playbookID": "UnEscapeURLs-Test"
        },
        {
            "playbookID": "ConvertKeysToTableFieldFormat_Test"
        },
        {
            "playbookID": "ParseCSVnullbytesTest"
        },
        {
            "integrations": "CVE Search",
            "playbookID": "cveReputation Test"
        },
        {
            "integrations": "HashiCorp Vault",
            "playbookID": "hashicorp_test"
        },
        {
            "integrations": "Dell Secureworks",
            "playbookID": "secureworks_test"
        },
        {
            "integrations": "ServiceNow",
            "playbookID": "servicenow_test_new"
        },
        {
            "playbookID": "Test CommonServer"
        },
        {
            "integrations": "CIRCL",
            "playbookID": "CirclIntegrationTest"
        },
        {
            "integrations": "MISP V2",
            "playbookID": "MISP V2 Test"
        },
        {
            "playbookID": "test-LinkIncidentsWithRetry"
        },
        {
            "playbookID": "CopyContextToFieldTest"
        },
        {
            "integrations": "OTRS",
            "playbookID": "OTRS Test"
        },
        {
            "integrations": "Attivo Botsink",
            "playbookID": "AttivoBotsinkTest"
        },
        {
            "playbookID": "CreatePhishingClassifierMLTest",
            "timeout" : 2400
        },
        {
            "integrations": "Cymon",
            "playbookID": "playbook-Cymon_Test"
        },
        {
            "integrations": "FortiGate",
            "playbookID": "Fortigate Test"
        },
        {
            "integrations": [
                "Lastline",
                "WildFire",
                "SNDBOX",
                "VxStream"
            ],
            "playbookID" : "Detonate File - Generic Test",
            "timeout" : 2400,
            "nightly" : true
        },
        {
            "integrations": [
                "Lastline",
                "WildFire",
                "SNDBOX",
                "VxStream"
            ],
            "playbookID" : "detonate_file_-_generic_test"
        },
        {
            "integrations": "SNDBOX",
            "playbookID": "SNDBOX_Test"
        },
        {
            "integrations": "SNDBOX",
            "playbookID": "Detonate File - SNDBOX - Test",
            "timeout": 2400,
            "nightly": true
        },
        {
            "integrations": "VxStream",
            "playbookID": "Detonate File - HybridAnalysis - Test",
            "timeout": 2400
        },
        {
            "playbookID": "WordTokenizeTest"
        },
        {
            "integrations": "Awake Security",
            "playbookID": "awake_security_test_pb"
        },
        {
          "integrations": "Tenable.sc",
          "playbookID": "tenable-sc-test",
          "timeout": 240,
          "nightly": true
        },
        {
            "integrations": "MimecastV2",
            "playbookID": "Mimecast test"
        },
        {
            "playbookID": "CreateEmailHtmlBody_test_pb"
        },
        {
          "playbookID": "ReadPDFFile-Test"
        },
        {
          "playbookID": "JSONtoCSV-Test"
        },
        {
            "integrations": "Panorama",
            "instance_names": "palo_alto_firewall",
            "playbookID": "palo_alto_firewall_test_pb",
            "timeout": 1000,
            "nightly": true
        },
        {
            "integrations": "Panorama",
            "instance_names": "palo_alto_panorama",
            "playbookID": "palo_alto_panorama_test_pb",
            "timeout": 1000,
            "nightly": true
        },
        {
          "integrations": "Tenable.io",
          "playbookID": "Tenable.io test"
        },
        {
          "playbookID": "URLDecode-Test"
        },
        {
          "playbookID": "GetTime-Test"
        },
        {
          "integrations": "Tenable.io",
          "playbookID": "Tenable.io Scan Test",
          "nightly": true,
          "timeout": 900
        },
        {
            "integrations": "Tenable.sc",
            "playbookID": "tenable-sc-scan-test",
            "nightly": true,
            "timeout": 600
        },
        {
            "integrations": "google-vault",
            "playbookID": "Google-Vault-Generic-Test",
            "nightly": true,
            "timeout": 3600
        },
        {
            "integrations": "google-vault",
            "playbookID": "Google_Vault-Search_And_Display_Results_test",
            "nightly": true,
            "timeout": 3600
        },
        {
            "playbookID": "Luminate-TestPlaybook",
            "integrations": "Luminate"
        },
        {
            "playbookID": "ParseEmailFiles-test"
        },
        {
            "playbookID": "ParseExcel-test"
        },
        {
            "playbookID": "Detonate File - No Files test"
        },
        {
            "integrations": [
                "Panorama",
                "Check Point"
            ],
            "instance_names": "palo_alto_firewall",
            "playbookID": "blockip_test_playbook"
        },
        {
            "integrations": "Palo Alto Minemeld",
            "playbookID": "minemeld_test"
        },
        {
            "integrations": "InfoArmor VigilanteATI",
            "playbookID": "InfoArmorVigilanteATITest"
        },
        {
            "integrations": "IntSights",
            "instance_names": "intsights_standard_account",
            "playbookID": "IntSights Test",
            "nightly": true,
            "timeout": 500
        },
        {
            "integrations": "IntSights",
            "playbookID": "IntSights Mssp Test",
            "instance_names": "intsights_mssp_account",
            "nightly": true,
            "timeout": 500
        },
        {
            "integrations": "dnstwist",
            "playbookID": "dnstwistTest"
        },
        {
            "integrations": "BitDam",
            "playbookID": "Detonate File - BitDam Test"
        },
        {
            "integrations": "Threat Grid",
            "playbookID": "ThreatGridTest",
            "timeout": 600
        },
        {
            "integrations": [
                "Palo Alto Minemeld",
                "Panorama"
            ],
            "instance_names": "palo_alto_firewall",
            "playbookID": "block_indicators_-_generic_-_test"
        },
        {
          "integrations": "Signal Sciences WAF",
          "playbookID": "SignalSciences Test"
        },
        {
            "integrations": "RTIR",
            "playbookID": "RTIR Test"
        },
        {
            "integrations": "RedCanary",
            "playbookID": "RedCanaryTest",
            "nightly" : true
        },
        {
          "integrations": "Devo",
          "playbookID": "devo_test_playbook"
        },
        {
          "integrations": "urlscan.io",
            "playbookID": "url_enrichment_-_generic_test",
            "timeout": 500
        },
        {
            "playbookID": "CutTransformerTest"
        },
        {
            "integrations": "SCADAfence CNM",
            "playbookID": "SCADAfence_test"
        },
        {
            "integrations": "ProtectWise",
            "playbookID": "Protectwise-Test"
        },
        {
            "integrations": "WhatsMyBrowser",
            "playbookID": "WhatsMyBrowser-Test"
        },
        {

            "integrations": "BigFix",
            "playbookID": "BigFixTest"
        },
        {
            "integrations": "Lastline",
            "playbookID": "Lastline - testplaybook",
            "nightly": true
        },
        {
            "integrations": "epo",
            "playbookID": "Test Playbook McAfee ePO"
        },
        {
            "integrations": "activedir",
            "playbookID": "calculate_severity_-_critical_assets_-_test"
        },
        {
            "playbookID": "TextFromHTML_test_playbook"
        },
        {
            "playbookID": "PortListenCheck-test"
        },
        {
            "integrations": "ThreatExchange",
            "playbookID": "ThreatExchange-test"
        },
        {
            "integrations": "ThreatExchange",
            "playbookID": "extract_indicators_-_generic_-_test",
            "timeout": 240
        },
        {
            "integrations": "Joe Security",
            "playbookID": "JoeSecurityTestPlaybook",
            "timeout": 500,
            "nightly": true
        },
        {
            "integrations": "Joe Security",
            "playbookID": "JoeSecurityTestDetonation",
            "timeout": 2000,
            "nightly": true
        },
        {
            "integrations": "WildFire",
            "playbookID": "Wildfire Test"
        },
        {
            "integrations": "GRR",
            "playbookID": "grr_test",
            "nightly": true
        },
        {
            "integrations": "VirusTotal",
            "playbookID": "virusTotal-test-playbook",
            "nightly": true,
            "timeout": 1400
        },
        {
            "integrations": "Preempt",
            "playbookID": "Preempt Test"
        },
        {   "integrations": "Gmail",
            "playbookID": "get_original_email_-_gmail_-_test"
        },
        {
            "integrations": "EWS v2",
            "playbookID": "get_original_email_-_ews-_test"
        },
        {
            "integrations": ["EWS v2","EWS Mail Sender"],
            "playbookID": "EWS search-mailbox test",
            "timeout": 300
        },
        {
            "integrations": "PagerDuty v2",
            "playbookID": "PagerDuty Test"
        },
        {
            "playbookID": "test_delete_context"
        },
        {
            "playbookID": "GmailTest",
            "integrations": "Gmail"
        },
        {
            "playbookID": "Gmail Convert Html Test",
            "integrations": "Gmail"
        },
        {
            "playbookID": "TestParseCSV"
        },
        {
            "integrations": "Shodan",
            "playbookID": "ShodanTest"
        },
        {
            "playbookID": "Extract Indicators From File - test"
        },
        {
            "playbookID": "TestDedupIncidentsPlaybook"
        },
        {
            "playbookID": "TestDedupIncidentsByName"
        },
        {
            "integrations": "McAfee Advanced Threat Defense",
            "playbookID": "Test Playbook McAfee ATD",
            "timeout": 700
        },
        {
            "integrations": "McAfee Advanced Threat Defense",
            "playbookID": "Test Playbook McAfee ATD Upload File"
        },
        {
            "playbookID": "exporttocsv_script_test"
        },
        {
            "integrations": "Intezer",
            "playbookID": "Intezer Testing",
            "nightly": true,
            "timeout": 500
        },
        {
            "integrations": "FalconIntel",
            "playbookID": "CrowdStrike Falcon Intel v2"
        },
        {"playbookID": "3010a07c-0a85-480c-87db-cf3f09fcbd7c"},
        {
            "integrations": [
                "Mail Sender (New)",
                "google"
            ],
            "playbookID": "Mail Sender (New) Test"
        },
        {
            "playbookID": "buildewsquery_test"
        },
        {
            "integrations": "Rapid7 Nexpose",
            "playbookID": "nexpose_test",
            "timeout": 240
        },
        {
            "integrations": "EWS Mail Sender",
            "playbookID": "EWS Mail Sender Test"
        },
        {
            "playbookID": "decodemimeheader_-_test"
        },
        {
            "integrations": "CVE Search",
            "playbookID": "cve_enrichment_-_generic_-_test"
        },
        {
            "playbookID": "test_url_regex"
        },
        {
            "integrations": "Skyformation",
            "playbookID": "TestSkyformation"
        },
        {
            "integrations": "okta",
            "playbookID": "okta_test_playbook",
            "timeout": 240
        },
        {
            "playbookID": "Test filters & transformers scripts"
        },
        {
            "integrations": "Salesforce",
            "playbookID": "SalesforceTestPlaybook"
        },
        {
            "integrations": "McAfee ESM-v10",
            "playbookID": "McAfeeESMTest",
            "timeout": 500
        },
        {
            "integrations": "GoogleSafeBrowsing",
            "playbookID": "Google Safe Browsing Test",
            "timeout": 240
        },
        {
            "integrations": "EWS v2",
            "playbookID": "EWSv2_empty_attachment_test"
        },
        {
            "integrations": "EWS v2",
            "playbookID": "EWS Public Folders Test"
        },
        {
            "playbookID": "TestWordFileToIOC",
            "timeout": 300
        },
        {
            "integrations": "Symantec Endpoint Protection V2",
            "playbookID": "SymantecEndpointProtection_Test"
        },
        {
            "integrations": "carbonblackprotection",
            "playbookID": "search_endpoints_by_hash_-_carbon_black_protection_-_test",
            "timeout": 500
        },
        {
            "playbookID": "process_email_-_generic_-_test",
            "timeout": 240
        },
        {
            "integrations": "activedir",
            "playbookID": "account_enrichment_-_generic_test"
        },
        {
            "integrations": "FalconHost",
            "playbookID": "search_endpoints_by_hash_-_crowdstrike_-_test",
            "timeout": 500
        },
        {
            "integrations": "FalconHost",
            "playbookID": "CrowdStrike Endpoint Enrichment - Test"
        },
        {
          "integrations": "FalconHost",
          "playbookID": "crowdstrike_falconhost_test"
        },
        {
            "integrations": [
                "VirusTotal"
            ],
            "playbookID": "ip_enrichment_generic_test"
        },
        {
            "playbookID": "ExposeIncidentOwner-Test"
        },
        {
            "integrations": "OpenPhish",
            "playbookID": "email_test"
        },
        {
            "integrations": "VirusTotal",
            "playbookID": "domain_enrichment_generic_test"
        },
        {
            "integrations": "PostgreSQL",
            "playbookID": "PostgreSQL Test"
        },
        {
            "integrations": "google",
            "playbookID": "GsuiteTest"
        },
        {
            "integrations": "OpenPhish",
            "playbookID": "OpenPhish Test Playbook"
        },
        {
            "integrations": "RSA Archer",
            "playbookID": "Archer-Test-Playbook",
            "nightly": true
        },
        {
            "integrations": "jira",
            "playbookID": "Jira-Test"
        },
        {
            "integrations": "ipinfo",
            "playbookID": "IPInfoTest"
        },
        {
            "integrations": "jira",
            "playbookID": "VerifyHumanReadableFormat"
        },
        {
            "playbookID": "ExtractURL Test"
        },
        {
            "playbookID": "strings-test"
        },
        {
            "playbookID": "TestCommonPython"
        },
        {
            "playbookID": "TestFileCreateAndUpload"
        },
        {
            "playbookID": "TestIsValueInArray"
        },
        {
            "playbookID": "TestStringReplace"
        },
        {
            "playbookID": "TestHttpPlaybook"
        },
        {
            "integrations": "SplunkPy",
            "playbookID": "Splunk-Test"
        },
        {
            "integrations": "SplunkPy",
            "playbookID": "SplunkPySearch_Test"
        },
        {
            "integrations" : "McAfee NSM",
            "playbookID" : "McAfeeNSMTest",
            "timeout" : 400,
            "nightly": true
        },
        {
            "integrations": "PhishTank",
            "playbookID": "PhishTank Testing"
        },
        {
            "integrations": "McAfee Web Gateway",
            "playbookID": "McAfeeWebGatewayTest",
            "timeout" : 500
        },
        {
            "integrations": "TCPIPUtils",
            "playbookID": "TCPUtils-Test"
        },
        {
            "playbookID": "ProofpointDecodeURL-Test",
            "timeout": 300
        },
        {
            "playbookID": "listExecutedCommands-Test"
        },
        {
            "integrations": "Service Manager",
            "playbookID": "TestHPServiceManager",
            "timeout": 400
        },
        {
            "playbookID": "LanguageDetect-Test",
            "timeout": 300
        },
        {
            "integrations": "Forcepoint",
            "playbookID": "forcepoint test",
            "timeout": 500,
            "nightly": true
        },
        {
            "playbookID": "GeneratePassword-Test"
        },
        {
            "playbookID": "ZipFile-Test"
        },
        {
            "playbookID": "ExtractDomainTest"
        },
        {
            "playbookID": "Detonate File - Generic Test",
            "timeout": 500
        },
        {
            "playbookID": "Test-IsMaliciousIndicatorFound"
        },
        {
            "playbookID": "TestExtractHTMLTables"
        },
        {
            "integrations": "carbonblackliveresponse",
            "playbookID": "CarbonBlackLiveResponseTest",
            "nightly": true
        },
        {
            "playbookID": "TestSafeBreach",
            "integrations": "SafeBreach"
        },
        {
            "integrations": "urlscan.io",
            "playbookID": "urlscan_malicious_Test"
        },
        {
            "integrations": "EWS v2",
            "playbookID": "pyEWS_Test"
        },
        {

            "integrations": "Netskope",
            "playbookID": "Netskope Test"
        },
        {
            "integrations": "Cylance Protect v2",
            "playbookID": "Cylance Protect v2 Test"
        },
        {
            "integrations": "ReversingLabs Titanium Cloud",
            "playbookID": "ReversingLabsTCTest"
        },
        {
            "integrations": "ReversingLabs A1000",
            "playbookID": "ReversingLabsA1000Test"
        },
        {
            "integrations": "Demisto Lock",
            "playbookID": "DemistoLockTest"
        },
        {
            "playbookID": "test-domain-indicator",
            "timeout": 400
        },
        {
            "playbookID": "Cybereason Test",
            "integrations": "Cybereason",
            "timeout": 1200
        },
        {
            "integrations": "VirusTotal - Private API",
            "playbookID": "virusTotalPrivateAPI-test-playbook",
            "nightly": true
        },
        {
            "integrations": "Cisco Meraki",
            "playbookID": "Cisco-Meraki-Test"
        },
        {
            "integrations": "Tanium",
            "playbookID": "Tanium Test Playbook",
            "nightly": true,
            "timeout": 1200
        },
        {
            "integrations": "Recorded Future",
            "playbookID": "Recorded Future Test",
            "nightly": true
        },
        {
            "integrations": "Microsoft Graph",
            "playbookID": "Microsoft Graph Test"
        },
        {
            "integrations": "RedLock",
            "playbookID": "RedLockTest",
            "nightly": true
        },
        {
            "integrations": "Symantec Messaging Gateway",
            "playbookID": "Symantec Messaging Gateway Test"
        },
        {
            "integrations": "ThreatConnect",
            "playbookID": "test-ThreatConnect"
        },
        {
            "integrations": "VxStream",
            "playbookID": "VxStream Test",
            "nightly": true
        },
        {
            "integrations":"Cylance Protect",
            "playbookID": "get_file_sample_by_hash_-_cylance_protect_-_test",
            "timeout": 240
        },
        {
            "integrations": "Cylance Protect",
            "playbookID": "endpoint_enrichment_-_generic_test"
        },
        {
            "integrations": "QRadar",
            "playbookID": "test_Qradar"
        },
        {
            "integrations": "VMware",
            "playbookID": "VMWare Test"
        },
        {
            "integrations": "Anomali ThreatStream",
            "playbookID": "Anomali_ThreatStream_Test"
        },
        {
            "integrations": "Farsight DNSDB",
            "playbookID": "DNSDBTest"
        },
        {
            "integrations": "carbonblack-v2",
            "playbookID": "CarbonBlackResponseTest"
        },
        {
            "integrations": "Cisco Umbrella Investigate",
            "playbookID": "Cisco Umbrella Test"
        },
        {
            "integrations": "icebrg",
            "playbookID": "Icebrg Test",
            "timeout" : 500
        },
        {
            "integrations": "Symantec MSS",
            "playbookID": "SymantecMSSTest"
        },
        {
            "integrations": "Remedy AR",
            "playbookID": "Remedy AR Test"
        },
        {
            "integrations": "McAfee Active Response",
            "playbookID": "McAfee-MAR_Test",
            "timeout": 700
        },
        {
            "integrations": "McAfee Threat Intelligence Exchange",
            "playbookID": "McAfee-TIE Test",
            "timeout": 700
        },
        {
            "integrations": "ArcSight Logger",
            "playbookID": "ArcSight Logger test"
        },
        {
            "integrations": "ArcSight ESM v2",
            "playbookID": "ArcSight ESM v2 Test"
        },
        {
            "integrations": "ArcSight ESM v2",
            "playbookID": "test Arcsight - Get events related to the Case"
        },
        {
            "integrations": "XFE",
            "playbookID": "XFE Test",
            "timeout": 140,
            "nightly": true
        },
        {
            "integrations": "McAfee Threat Intelligence Exchange",
            "playbookID": "search_endpoints_by_hash_-_tie_-_test",
            "timeout": 500
        },
        {
            "integrations": "iDefense",
            "playbookID": "iDefenseTest",
            "timeout": 300
        },
        {
            "integrations": "AbuseIPDB",
            "playbookID": "AbuseIPDB Test",
            "nightly": true
        },
        {
            "integrations": "AbuseIPDB",
            "playbookID": "AbuseIPDB PopulateIndicators Test",
            "nightly": true
        },
        {
            "integrations" : "jira",
            "playbookID" : "JiraCreateIssue-example-test"
        },
        {
            "integrations": "LogRhythm",
            "playbookID": "LogRhythm-Test-Playbook",
            "timeout": 200
        },
        {
            "integrations": "FireEye HX",
            "playbookID": "FireEye HX Test"
        },
        {
            "integrations": "Phish.AI",
            "playbookID": "PhishAi-Test"
        },
        {
            "integrations": "Phish.AI",
            "playbookID": "Test-Detonate URL - Phish.AI"
        },
        {
            "integrations": "Centreon",
            "playbookID": "Centreon-Test-Playbook"
        },
        {
            "integrations": "TruSTAR",
            "playbookID": "TruSTAR Test"
        },
        {
            "integrations": "AlphaSOC Wisdom",
            "playbookID": "AlphaSOC-Wisdom-Test"
        },
        {
            "integrations": "Jask",
            "playbookID": "Jask_Test"
        },
        {
            "integrations": "Qualys",
            "playbookID": "Qualys-Test",
            "nightly": true
        },
        {
            "integrations": "Whois",
            "playbookID": "whois_test"
        },
        {
            "integrations": "RSA NetWitness Endpoint",
            "playbookID": "NetWitness Endpoint Test"
        },
        {
            "integrations": "Check Point Sandblast",
            "playbookID": "Sandblast_malicious_test"
        },
        {
            "playbookID": "TestMatchRegex"
        },
        {
            "integrations": "ActiveMQ",
            "playbookID": "ActiveMQ Test"
        },
        {
            "playbookID": "RegexGroups Test"
        },
        {
            "integrations": "Cisco pxGrid ISE",
            "playbookID": "cisco-ise-test-playbook"
        },
        {
            "integrations": "RSA NetWitness v11.1",
            "playbookID": "RSA NetWitness Test"
        },
        {
            "integrations": "Rasterize",
            "playbookID": "RasterizeImageTest"
        },
        {
            "playbookID": "ExifReadTest"
        },
        {
          "integrations": "Cuckoo Sandbox",
          "playbookID": "CuckooTest",
          "timeout": 700
        },
        {
            "integrations" : "VxStream",
            "playbookID" : "Test-Detonate URL - Crowdstrike",
            "timeout" : 1200
        },
        {
           "playbookID": "Detonate File - Generic Test",
           "timeout": 2000,
           "nightly": true,
           "integrations": [
             "VxStream",
             "McAfee Advanced Threat Defense",
             "WildFire",
             "Lastline"
           ]
        },
        {
           "playbookID": "Detonate URL - Generic Test",
           "timeout": 2000,
           "nightly": true,
           "integrations": [
             "McAfee Advanced Threat Defense",
             "VxStream",
             "Lastline"
           ]
        },
        {
            "playbookID": "ReadPDFFile-Test"
        },
        {
            "integrations": [
                "VirusTotal",
                "urlscan.io",
                "activedir"
            ],
            "playbookID": "entity_enrichment_generic_test",
            "timeout": 240
        },
        {
            "integrations": [
                "FalconHost",
                "McAfee Threat Intelligence Exchange",
                "carbonblackprotection",
                "carbonblack"
            ],
            "playbookID": "search_endpoints_by_hash_-_generic_-_test",
            "timeout": 500
        },
        {
            "integrations": "Zscaler",
            "playbookID": "Zscaler Test",
            "nightly": true
        },
        {
            "playbookID": "DemistoUploadFileToIncident Test",
            "integrations": "Demisto REST API"

        },
        {
            "playbookID": "MaxMind Test",
            "integrations": "MaxMind GeoIP2"

        },
        {
            "playbookID": "Test_Sagemaker",
            "integrations": "AWS Sagemaker"

        },
        {
            "playbookID": "Phishing test - attachment",
            "timeout": 600,
            "nightly": true,
            "integrations": [
                "EWS Mail Sender",
                "Pwned",
                "Demisto REST API",
                "Palo Alto Minemeld"
            ]
        },
        {
            "playbookID": "Phishing test - Inline",
            "timeout": 500,
            "nightly": true,
            "integrations": [
                "EWS Mail Sender",
                "Pwned",
                "Demisto REST API",
                "Palo Alto Minemeld"
            ]
        },
        {
            "integrations": "duo",
            "playbookID": "DUO Test Playbook"
        },
        {
            "playbookID": "SLA Scripts - Test"
        },
        {
            "playbookID": "PcapHTTPExtractor-Test"
        },
        {
            "playbookID": "Ping Test Playbook"
        },
        {
            "playbookID": "Active Directory Test",
            "integrations": "Active Directory Query v2"

        },
        {
            "integrations": "mysql",
            "playbookID": "MySQL Test"
        },
        {
            "integrations": "Phishme Intelligence",
            "playbookID": "Test - PhishMe Intelligence"
        },
        {
            "integrations": "Google Resource Manager",
            "playbookID": "GoogleResourceManager-Test",
            "timeout": 500,
            "nightly": true
        },
        {
            "integrations": "Freshdesk",
            "playbookID": "Freshdesk-Test",
            "timeout": 500,
            "nightly": true
        },
        {
            "playbookID": "Autoextract - Test"
        },
        {
            "playbookID": "FilterByList - Test"
        },
        {
            "integrations": "Kafka V2",
            "playbookID": "Kafka Test"
        },
        {
            "integrations": "McAfee Active Response",
            "playbookID": "Endpoint data collection test",
            "timeout": 500
        },
        {
            "integrations": "McAfee Active Response",
            "playbookID": "MAR - Endpoint data collection test"
        },
        {

            "integrations": "DUO Admin",
            "playbookID": "DuoAdmin API test playbook"
        },
        {
            "playbookID": "TestShowScheduledEntries"
        },
        {
            "integrations": "Symantec Advanced Threat Protection",
            "playbookID": "Symantec ATP Test"

        },
        {
            "playbookID": "CheckDockerImageAvailableTest"
        },
        {
            "playbookID": "ExtractDomainFromEmailTest"
        },
        {
            "integrations": [
                "VirusTotal"
            ],
            "playbookID": "File Enrichment - Generic Test"
        }
    ],
    "skipped_tests": {
        "entity_enrichment_generic_test": "Need to check the reason for skipping",
        "search_endpoints_by_hash_-_generic_-_test": "Need to check the reason for skipping",
        "ArcSight Logger test": "Possibly outdated API calls",
        "Qualys-Test": "Need to check the reason for skipping",
        "tenable-sc-scan-test": "Scan takes too long",
        "Microsoft Graph Test": "DB is missing alerts to test on - in work of DevOps",
        "tenable-sc-test": "Unstable instance = flaky test",
        "XFE Test": "License expired",
        "TruSTAR Test": "The test runs even when not supposed to, which causes its quota to run out",
        "RedLockTest": "RedLock has API issues - opened an issue (15493)",
        "GsuiteTest": "error was fixed only on server master and not on ",
        "TestDedupIncidentsByName": "skipped on purpose - this is part of the TestDedupIncidentsPlaybook - no need to execute separately as a test",
        "GmailTest": "Gmail test is failing on gmail-list-users command (issue 15571)",
        "SalesforceTestPlaybook": "User and password expired (issue 15901)",
        "TestSafeBreach": "Instance configuration change causes test failure (issue 15909)",
        "Test-IsMaliciousIndicatorFound": "Unstable test (issue 15940)",
        "JoeSecurityTestDetonation": "command joe-download-report fails (issue 16118)"
    },
    "skipped_integrations": {
        "RSA Archer": "Server not responding (issue 16085)",
        "Jask": "Cannot access instance token not valid (issue 12900)",
        "FortiGate": "License expired, in the process of getting new one (issue 14723)",
        "Skyformation": "Server installed by skyformation is down, waiting on reply (issue 14311)",
        "icebrg": "Requires BD (issue 14312)",
        "VMware": "We don't have a license for VMWare, and probably not going to get it",
        "Farsight DNSDB": "No instance (issue 15512)",
        "Symantec MSS": "No instance (issue 15513)",
        "Remedy AR": "DevOps investigation (issue 15514)",
        "iDefense": "DevOps investigation",
        "Dell Secureworks": "Instance locally installed on @liorblob PC",
        "Service Manager": "Expired license",
        "Signal Sciences WAF": "API problems, not returning the correct data",
        "ServiceNow": "Instance goes to hibernate every few hours",
        "MimecastV2": "Several issues with instance",
        "AWS Sagemaker": "License expired, no renewal in the near future",
        "Attivo Botsink": "no instance, @Arian will update",
        "carbonblackprotection": "License expired",
        "Lastline": "Out of quota",
        "Netskope": "instance is down",
        "Google Resource Manager": "Cannot create projects because have reached alloted quota",
        "RSA NetWitness Endpoint": "Instance is down, waiting for devops to rebuild",
        "Freshdesk": "Trial account expired",
        "Tanium": "Instance is not stable (issue 15497)",
        "Kafka V2": "Can not connect to instance from remote",
        "Check Point Sandblast": "No access (issue 15948)",
        "Whois": "Host periodically bans connection",
        "Joe Security": "Monthly quota exceeded, remove from skipped on or after April 1st",
        "Threat Grid": "instance problem (issue 16197)"
    },
    "nigthly_integrations": [
        "Lastline",
        "TruSTAR"
    ],
    "unmockable_integrations": {
        "PagerDuty v2": "Integration requires SSL",
        "Autofocus": "JS integration, problem listed in issue 15544",
        "RTIR": "Pending check: issue 16072",
        "GRR": "Pending check: issue 16072",
        "PageDuty": "Pending check: issue 16072",
        "carbonblackliveresponse": "Pending check: issue 16072",
        "RecordedFuture": "Pending check: issue 16072",
        "AbuseIPDB": "Pending check: issue 16072",
        "FireEye HX": "Pending check: issue 16072",
        "EWS Mail Sender": "Inconsistent test (playback fails, record succeeds)",
        "EWS v2": "Inconsistent test (playback fails, record succeeds)",
        "Alexa Rank Indicator": "Integration should never use proxy",
        "Pwned": "Integration has no proxy checkbox",
        "Luminate": "Integration has no proxy checkbox",
        "dnstwist": "Integration has no proxy checkbox",
        "CVE Search": "Integration has no proxy checkbox",
        "Shodan": "Integration has no proxy checkbox",
        "Gmail": "Integration has no proxy checkbox",
        "OpenPhish": "JS integration, problem listed in issue 15544",
        "VxStream": "JS integration, problem listed in issue 15544. Detonate URL: Large mock file.",
        "ThreatExchange": "JS integration, problem listed in issue 15544",
        "wildfire": "JS integration, problem listed in issue 15544",
        "FalconHost": "JS integration, problem listed in issue 15544",
        "VirusTotal": "JS integration, problem listed in issue 15544",
        "carbonblack-v2": "JS integration, problem listed in issue 15544",
        "PhishTank": "Pending merge of branch proxy-unsecure-checks",
        "Cisco Meraki": "Pending merge of branch proxy-unsecure-checks",
        "epo": "Pending merge of branch proxy-unsecure-checks",
        "FalconIntel": "Pending merge of branch proxy-unsecure-checks",
        "ipinfo": "Pending merge of branch proxy-unsecure-checks",
        "RSA NetWitness Packets and Logs": "Pending merge of branch proxy-unsecure-checks",
        "SNDBOX": "Pending merge of branch proxy-unsecure-checks",
        "GoogleSafeBrowsing": "Pending merge of branch proxy-unsecure-checks",
        "BigFix": "Pending merge of branch proxy-unsecure-checks",
        "Cisco Umbrella Investigate": "Pending merge of branch proxy-unsecure-checks",
        "InfoArmor VigilanteATI": "Pending merge of branch proxy-unsecure-checks",
        "Rapid7 Nexpose": "Pending merge of branch proxy-unsecure-checks",
        "urlscan.io": "Pending merge of branch proxy-unsecure-checks",
        "Threat Grid": "Pending merge of branch proxy-unsecure-checks",
        "OTRS": "Pending merge of branch proxy-unsecure-checks",
        "McAfee Advanced Threat Defense": "Pending merge of branch proxy-unsecure-checks",
        "Preempt": "Insecure has a non empty default value, will require fixing and merging",
        "Cybereason": "Insecure has a non empty default value, will require fixing and merging",
        "Cuckoo Sandbox": "Proxy has a non empty default value, will require fixing and merging",
        "Phishme Intelligence": "Proxy has a non empty default value, will require fixing and merging",
        "HashiCorp Vault": "Test fails with mock - need to test without mock",
        "google": "'unsecure' parameter not working",
        "Check Point Sandblast": "Test fails with mock - need to test without mock",
        "Anomali ThreatStream": "'proxy' parameter not working",
        "Active Directory Query v2": "Checking",
        "MaxMind GeoIP2": "Checking",
        "AlphaSOC Wisdom": "Checking",
        "Phish.AI": "Checking",
        "jira": "Checking",
        "ArcSight ESM v2": "Checking",
        "Cylance Protect": "Checking",
        "ReversingLabs A1000": "Checking",
        "ReversingLabs Titanium Cloud": "No Unsecure checkbox. proxy trying to connect when disabled.",
        "Cylance Protect v2": "Checking",
        "SafeBreach": "Checking",
        "Symantec Endpoint Protection V2": "Checking",
        "McAfee ESM-v10": "Checking",
        "Salesforce": "Checking",
        "okta": "Checking",
        "WildFire": "Checking",
        "WhatsMyBrowser": "Checking",
        "Check Point": "Checking",
        "Awake Security": "Checking",
        "CIRCL": "Checking",
        "Thinkst Canary": "Checking",
        "Cymon": "Checking",
        "SplunkPy": "Checking",
        "Symantec Advanced Threat Protection": "Checking",
        "ProtectWise": "Nightly - Checking",
        "Tenable.io": "Nightly - Checking",
        "google-vault": "Nightly - Checking",
        "Intezer": "Nightly - Checking",
        "Archer": "Nightly - Checking",
        "McAfee NSM": "Nightly - Checking",
        "Forcepoint": "Nightly - Checking",
        "RedCanary": "Nightly - Checking",
        "McAfee Active Response": "Nightly - Checking",
        "Whois": "Integration socks proxy on tcp connection not http/s"
    }
}<|MERGE_RESOLUTION|>--- conflicted
+++ resolved
@@ -3,13 +3,6 @@
     "testInterval": 20,
     "tests": [
         {
-<<<<<<< HEAD
-=======
-            "integrations": "Server Message Block (SMB)",
-            "playbookID": "SMB test"
-        },
-        {
->>>>>>> 4ed3a7ec
             "playbookID": "TestParseEmailHeaders"
         },
         {
