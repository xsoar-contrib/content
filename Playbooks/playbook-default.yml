--- conflicted
+++ resolved
@@ -281,11 +281,6 @@
   required: false
   description: Should preform enrichment on all indicators in the incident
 outputs: []
-<<<<<<< HEAD
-tests:
-- No test - Tested manually
-=======
 releaseNotes: "-"
 tests:
-  - No test
->>>>>>> c5a756d6
+  - No test