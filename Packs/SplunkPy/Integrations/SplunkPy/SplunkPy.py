import demistomock as demisto  # noqa: F401
from CommonServerPython import *  # noqa: F401


import hashlib
import io
import json
import re
from datetime import datetime, timedelta
import dateparser
import pytz
import requests

from splunklib import client
from splunklib import results
from splunklib.data import Record
from splunklib.binding import AuthenticationError, HTTPError, namespace


OUTPUT_MODE_JSON = 'json'  # type of response from splunk-sdk query (json/csv/xml)
# Define utf8 as default encoding
params = demisto.params()
SPLUNK_TIME_FORMAT = "%Y-%m-%dT%H:%M:%S"
VERIFY_CERTIFICATE = not bool(params.get('unsecure'))
FETCH_LIMIT = int(params.get('fetch_limit')) if params.get('fetch_limit') else 50
FETCH_LIMIT = max(min(200, FETCH_LIMIT), 1)
MIRROR_LIMIT = 1000
PROBLEMATIC_CHARACTERS = ['.', '(', ')', '[', ']']
REPLACE_WITH = '_'
REPLACE_FLAG = params.get('replaceKeys', False)
FETCH_TIME = params.get('fetch_time')
PROXIES = handle_proxy()
TIME_UNIT_TO_MINUTES = {'minute': 1, 'hour': 60, 'day': 24 * 60, 'week': 7 * 24 * 60, 'month': 30 * 24 * 60,
                        'year': 365 * 24 * 60}
DEFAULT_DISPOSITIONS = {
    'True Positive - Suspicious Activity': 'disposition:1',
    'Benign Positive - Suspicious But Expected': 'disposition:2',
    'False Positive - Incorrect Analytic Logic': 'disposition:3',
    'False Positive - Inaccurate Data': 'disposition:4',
    'Other': 'disposition:5',
    'Undetermined': 'disposition:6'
}

# =========== Mirroring Mechanism Globals ===========
MIRROR_DIRECTION = {
    'None': None,
    'Incoming': 'In',
    'Outgoing': 'Out',
    'Incoming And Outgoing': 'Both'
}
OUTGOING_MIRRORED_FIELDS = ['comment', 'status', 'owner', 'urgency', 'reviewer', 'disposition']

# =========== Enrichment Mechanism Globals ===========
ENABLED_ENRICHMENTS = params.get('enabled_enrichments', [])

DRILLDOWN_ENRICHMENT = 'Drilldown'
ASSET_ENRICHMENT = 'Asset'
IDENTITY_ENRICHMENT = 'Identity'
SUBMITTED_NOTABLES = 'submitted_notables'
EVENT_ID = 'event_id'
JOB_CREATION_TIME_FORMAT = '%Y-%m-%dT%H:%M:%S.%f'
NOT_YET_SUBMITTED_NOTABLES = 'not_yet_submitted_notables'
INFO_MIN_TIME = "info_min_time"
INFO_MAX_TIME = "info_max_time"
INCIDENTS = 'incidents'
DUMMY = 'dummy'
NOTABLE = 'notable'
ENRICHMENTS = 'enrichments'
MAX_HANDLE_NOTABLES = 20
MAX_SUBMIT_NOTABLES = 30
CACHE = 'cache'
STATUS = 'status'
DATA = 'data'
TYPE = 'type'
ID = 'id'
CREATION_TIME = 'creation_time'
INCIDENT_CREATED = 'incident_created'

DRILLDOWN_REGEX = r'([^\s\$]+)=(\$[^\$]+\$)|(\$[^\$]+\$)'

ENRICHMENT_TYPE_TO_ENRICHMENT_STATUS = {
    DRILLDOWN_ENRICHMENT: 'successful_drilldown_enrichment',
    ASSET_ENRICHMENT: 'successful_asset_enrichment',
    IDENTITY_ENRICHMENT: 'successful_identity_enrichment'
}
COMMENT_MIRRORED_FROM_XSOAR = 'Mirrored from Cortex XSOAR'

# =========== Not Missing Events Mechanism Globals ===========
CUSTOM_ID = 'custom_id'
OCCURRED = 'occurred'
INDEX_TIME = 'index_time'
TIME_IS_MISSING = 'time_is_missing'


# =========== Enrich User Mechanism ============
class UserMappingObject:
    def __init__(
        self, service: client.Service,
        should_map_user: bool,
        table_name: str = 'splunk_xsoar_users',
        xsoar_user_column_name: str = 'xsoar_user',
        splunk_user_column_name: str = 'splunk_user'
    ):
        self.service = service
        self.should_map = should_map_user
        self.table_name = table_name
        self.xsoar_user_column_name = xsoar_user_column_name
        self.splunk_user_column_name = splunk_user_column_name

    def _get_record(self, col: str, value_to_search: str):
        """ Gets the records with the value found in the relevant column. """
        kvstore: client.KVStoreCollection = self.service.kvstore[self.table_name]
        return kvstore.data.query(query=json.dumps({col: value_to_search}))

    def get_xsoar_user_by_splunk(self, splunk_user):

        record = list(self._get_record(self.splunk_user_column_name, splunk_user))

        if not record:

            demisto.error(
                "Could not find xsoar user matching splunk's {splunk_user}. "
                "Consider adding it to the {table_name} lookup.".format(
                    splunk_user=splunk_user, table_name=self.table_name))
            return ''

        # assuming username is unique, so only one record is returned.
        xsoar_user = record[0].get(self.xsoar_user_column_name)

        if not xsoar_user:
            demisto.error(
                "Xsoar user matching splunk's {splunk_user} is empty. Fix the record in {table_name} lookup.".format(
                    splunk_user=splunk_user, table_name=self.table_name))
            return ''

        return xsoar_user

    def get_splunk_user_by_xsoar(self, xsoar_user, map_missing=True):

        record = list(self._get_record(self.xsoar_user_column_name, xsoar_user))

        if not record:
            demisto.error(
                f"Could not find splunk user matching xsoar's {xsoar_user}. Consider adding it to the {self.table_name} lookup.")
            return 'unassigned' if map_missing else None

        # assuming username is unique, so only one record is returned.
        splunk_user = record[0].get(self.splunk_user_column_name)

        if not splunk_user:
            demisto.error(
                f"Splunk user matching Xsoar's {xsoar_user} is empty. Fix the record in {self.table_name} lookup.")
            return 'unassigned' if map_missing else None

        return splunk_user

    def get_splunk_user_by_xsoar_command(self, args):
        xsoar_users = argToList(args.get('xsoar_username'))
        map_missing = argToBoolean(args.get('map_missing', True))

        outputs = []
        for user in xsoar_users:
            splunk_user = self.get_splunk_user_by_xsoar(user, map_missing=map_missing) if user else None
            outputs.append(
                {'XsoarUser': user,
                 'SplunkUser': splunk_user or 'Could not map splunk user, Check logs for more info.'})

        return CommandResults(
            outputs=outputs,
            outputs_prefix='Splunk.UserMapping',
            readable_output=tableToMarkdown('Xsoar-Splunk Username Mapping', outputs,
                                            headers=['XsoarUser', 'SplunkUser'])
        )


# =========== Regular Fetch Mechanism ===========
def splunk_time_to_datetime(incident_ocurred_time):
    incident_time_without_timezone = incident_ocurred_time.split('.')[0]
    return datetime.strptime(incident_time_without_timezone, SPLUNK_TIME_FORMAT)


def get_latest_incident_time(incidents):
    def get_incident_time_datetime(incident):
        incident_time = incident["occurred"]
        incident_time_datetime = splunk_time_to_datetime(incident_time)
        return incident_time_datetime

    latest_incident = max(incidents, key=get_incident_time_datetime)
    return latest_incident["occurred"]


def get_next_start_time(latests_incident_fetched_time, latest_time, were_new_incidents_found=True):
    if not were_new_incidents_found:
        return latest_time
    latest_incident_datetime = splunk_time_to_datetime(latests_incident_fetched_time)
    return latest_incident_datetime.strftime(SPLUNK_TIME_FORMAT)


def create_incident_custom_id(incident):
    incident_raw_data = json.loads(incident["rawJSON"])
    fields_to_add = ['_cd', 'index', '_time', '_indextime', '_raw']
    fields_supplied_by_user = demisto.params().get('unique_id_fields', '')
    fields_supplied_by_user = fields_supplied_by_user or ""
    fields_to_add.extend(fields_supplied_by_user.split(','))

    incident_custom_id = '___'
    for field_name in fields_to_add:
        if field_name in incident_raw_data:
            incident_custom_id += f'{field_name}___{incident_raw_data[field_name]}'
        elif field_name in incident:
            incident_custom_id += f'{field_name}___{incident[field_name]}'

    extensive_log(f'[SplunkPy] ID after all fields were added: {incident_custom_id}')

    unique_id = hashlib.md5(incident_custom_id.encode('utf-8')).hexdigest()  # nosec  # guardrails-disable-line
    extensive_log(f'[SplunkPy] Found incident ID is: {unique_id}')
    return unique_id


def extensive_log(message):
    if demisto.params().get('extensive_logs', False):
        demisto.debug(message)


def remove_old_incident_ids(last_run_fetched_ids, current_epoch_time, occurred_look_behind):
    """Remove all the IDs of all the incidents that were found more than twice the look behind time frame,
    to stop our IDs dict from becoming too large.

    Args:
        last_run_fetched_ids (list): All the event IDs that weren't out of date in the last run + all the new event IDs
        from newly fetched events in this run.
        current_epoch_time (int): The current time in epoch.
        occurred_look_behind (int): The max look behind time (parameter, as defined by the user).

    Returns:
        new_last_run_fetched_ids (list): The updated list of IDs, without old IDs.
    """
    new_last_run_fetched_ids = {}
    for inc_id, addition_time in list(last_run_fetched_ids.items()):
        max_look_behind_in_seconds = occurred_look_behind * 60
        deletion_threshold_in_seconds = max_look_behind_in_seconds * 2
        if current_epoch_time - addition_time < deletion_threshold_in_seconds:
            new_last_run_fetched_ids[inc_id] = addition_time

    return new_last_run_fetched_ids


def enforce_look_behind_time(last_run_time, now, look_behind_time):
    """ Verifies that the start time of the fetch is at X minutes before
    the end time, X being the number of minutes specified in the look_behind parameter.
    The reason this is needed is to ensure that events that have a significant difference
    between their index time and occurrence time in Splunk are still fetched and are not missed.

    Args:
        last_run_time (str): The current start time of the fetch.
        now (str): The current end time of the fetch.
        look_behind_time (int): The minimal difference (in minutes) that should be enforced between
                                the start time and end time.

    Returns:
        last_run (str): The new start time for the fetch.
    """
    last_run_datetime = datetime.strptime(last_run_time, SPLUNK_TIME_FORMAT)
    now_datetime = datetime.strptime(now, SPLUNK_TIME_FORMAT)
    if now_datetime - last_run_datetime < timedelta(minutes=look_behind_time):
        time_before_given_look_behind_datetime = now_datetime - timedelta(minutes=look_behind_time)
        return datetime.strftime(
            time_before_given_look_behind_datetime, SPLUNK_TIME_FORMAT
        )
    return last_run_time


def get_fetch_start_times(params, service, last_run_earliest_time, occurence_time_look_behind):
    current_time_for_fetch = datetime.utcnow()
    if timezone_ := params.get('timezone'):
        current_time_for_fetch = current_time_for_fetch + timedelta(minutes=int(timezone_))

    now = current_time_for_fetch.strftime(SPLUNK_TIME_FORMAT)
    if params.get('useSplunkTime'):
        now = get_current_splunk_time(service)
        current_time_in_splunk = datetime.strptime(now, SPLUNK_TIME_FORMAT)
        current_time_for_fetch = current_time_in_splunk

    if not last_run_earliest_time:
        fetch_time_in_minutes = parse_time_to_minutes()
        start_time_for_fetch = current_time_for_fetch - timedelta(minutes=fetch_time_in_minutes)
        last_run_earliest_time = start_time_for_fetch.strftime(SPLUNK_TIME_FORMAT)
        extensive_log(f'[SplunkPy] SplunkPy last run is None. Last run earliest time is: {last_run_earliest_time}')

    occured_start_time = enforce_look_behind_time(last_run_earliest_time, now, occurence_time_look_behind)

    return occured_start_time, now


def build_fetch_kwargs(params, occured_start_time, latest_time, search_offset):
    occurred_start_time_fieldname = params.get("earliest_occurrence_time_fieldname", "earliest_time")
    occurred_end_time_fieldname = params.get("latest_occurrence_time_fieldname", "latest_time")

    extensive_log(f'[SplunkPy] occurred_start_time_fieldname: {occurred_start_time_fieldname}')
    extensive_log(f'[SplunkPy] occured_start_time: {occured_start_time}')

    return {
        occurred_start_time_fieldname: occured_start_time,
        occurred_end_time_fieldname: latest_time,
        "count": FETCH_LIMIT,
        'offset': search_offset,
        "output_mode": OUTPUT_MODE_JSON,
    }


def build_fetch_query(params):
    fetch_query = params['fetchQuery']

    if (extract_fields := params.get('extractFields')):
        for field in extract_fields.split(','):
            field_trimmed = field.strip()
            fetch_query = f'{fetch_query} | eval {field_trimmed}={field_trimmed}'

    return fetch_query


def fetch_notables(service: client.Service, mapper: UserMappingObject, comment_tag_to_splunk: str, comment_tag_from_splunk: str,
                   cache_object: "Cache" = None, enrich_notables=False):
    last_run_data = demisto.getLastRun()
    params = demisto.params()
    if not last_run_data:
        extensive_log('[SplunkPy] SplunkPy first run')

    last_run_earliest_time = last_run_data and last_run_data.get('time')
    last_run_latest_time = last_run_data and last_run_data.get('latest_time')
    extensive_log(f'[SplunkPy] SplunkPy last run is:\n {last_run_data}')

    search_offset = last_run_data.get('offset', 0)

    occurred_look_behind = int(params.get('occurrence_look_behind', 15) or 15)
    extensive_log(f'[SplunkPy] occurrence look behind is: {occurred_look_behind}')

    occured_start_time, now = get_fetch_start_times(params, service, last_run_earliest_time, occurred_look_behind)

    # if last_run_latest_time is not None it's mean we are in a batch fetch iteration with offset
    latest_time = last_run_latest_time or now
    kwargs_oneshot = build_fetch_kwargs(params, occured_start_time, latest_time, search_offset)
    fetch_query = build_fetch_query(params)

    demisto.debug(f'[SplunkPy] fetch query = {fetch_query}')
    demisto.debug(f'[SplunkPy] oneshot query args = {kwargs_oneshot}')
    oneshotsearch_results = service.jobs.oneshot(fetch_query, **kwargs_oneshot)
    reader = results.JSONResultsReader(oneshotsearch_results)

    last_run_fetched_ids = last_run_data.get('found_incidents_ids', {})

    incidents = []
    notables = []
    incident_ids_to_add = []
    num_of_dropped = 0
    for item in reader:
        if handle_message(item):
            continue
        extensive_log(f'[SplunkPy] Incident data before parsing to notable: {item}')
        notable_incident = Notable(data=item)
        inc = notable_incident.to_incident(mapper, comment_tag_to_splunk, comment_tag_from_splunk)
        extensive_log(f'[SplunkPy] Incident data after parsing to notable: {inc}')
        incident_id = create_incident_custom_id(inc)

        if incident_id not in last_run_fetched_ids:
            incident_ids_to_add.append(incident_id)
            incidents.append(inc)
            notables.append(notable_incident)
            extensive_log(f'[SplunkPy] - Fetched incident {item.get("event_id", incident_id)} to be created.')
        else:
            num_of_dropped += 1
            extensive_log(f'[SplunkPy] - Dropped incident {item.get("event_id", incident_id)} due to duplication.')

    current_epoch_time = int(time.time())
    extensive_log(f'[SplunkPy] Size of last_run_fetched_ids before adding new IDs: {len(last_run_fetched_ids)}')
    for incident_id in incident_ids_to_add:
        last_run_fetched_ids[incident_id] = current_epoch_time
    extensive_log(f'[SplunkPy] Size of last_run_fetched_ids after adding new IDs: {len(last_run_fetched_ids)}')
    last_run_fetched_ids = remove_old_incident_ids(last_run_fetched_ids, current_epoch_time, occurred_look_behind)
    extensive_log('[SplunkPy] Size of last_run_fetched_ids after '
                  f'removing old IDs: {len(last_run_fetched_ids)}')
    extensive_log(f'[SplunkPy] SplunkPy - incidents fetched on last run = {last_run_fetched_ids}')

    demisto.debug(f'SplunkPy - total number of new incidents found is: {len(incidents)}')
    demisto.debug(f'SplunkPy - total number of dropped incidents is: {num_of_dropped}')

    if not enrich_notables or not cache_object:
        demisto.incidents(incidents)
    else:
        cache_object.not_yet_submitted_notables += notables
        if DUMMY not in last_run_data:
            # we add dummy data to the last run to differentiate between the fetch-incidents triggered to the
            # fetch-incidents running as part of "Pull from instance" in Classification & Mapping, as we don't
            # want to add data to the integration context (which will ruin the logic of the cache object)
            last_run_data.update({DUMMY: DUMMY})

    # we didn't get any new incident or get less then limit
    # so the next run earliest time will be the latest_time from this iteration
    # should also set when num_of_dropped == FETCH_LIMIT
    if not incidents or (len(incidents) + num_of_dropped) < FETCH_LIMIT:
        next_run_earliest_time = latest_time
        new_last_run = {
            'time': next_run_earliest_time,
            'latest_time': None,
            'offset': 0,
            'found_incidents_ids': last_run_fetched_ids
        }

    # we get limit notables from splunk
    # we should fetch the entire queue with offset - so set the offset, time and latest_time for the next run
    else:
        new_last_run = {
            'time': occured_start_time,
            'latest_time': latest_time,
            'offset': search_offset + FETCH_LIMIT,
            'found_incidents_ids': last_run_fetched_ids
        }
    demisto.debug(f'SplunkPy - {new_last_run["time"]=}, {new_last_run["latest_time"]=}, {new_last_run["offset"]=}')

    last_run_data.update(new_last_run)
    demisto.setLastRun(last_run_data)


def fetch_incidents(service: client.Service, mapper: UserMappingObject, comment_tag_to_splunk: str, comment_tag_from_splunk: str):
    if ENABLED_ENRICHMENTS:
        integration_context = get_integration_context()
        if not demisto.getLastRun() and integration_context:
            # In "Pull from instance" in Classification & Mapping the last run object is empty, integration context
            # will not be empty because of the enrichment mechanism. In regular enriched fetch, we use dummy data
            # in the last run object to avoid entering this case
            fetch_incidents_for_mapping(integration_context)
        else:
            run_enrichment_mechanism(service, integration_context, mapper, comment_tag_to_splunk, comment_tag_from_splunk)
    else:
        fetch_notables(service=service, enrich_notables=False, mapper=mapper, comment_tag_to_splunk=comment_tag_to_splunk,
                       comment_tag_from_splunk=comment_tag_from_splunk)


# =========== Regular Fetch Mechanism ===========


# =========== Enriching Fetch Mechanism ===========

class Enrichment:
    """ A class to represent an Enrichment. Each notable has 3 possible enrichments: Drilldown, Asset & Identity

    Attributes:
        type (str): The enrichment type. Possible values are: Drilldown, Asset & Identity.
        id (str): The enrichment's job id in Splunk server.
        data (list): The enrichment's data list (events retrieved from the job's search).
        creation_time (str): The enrichment's creation time in ISO format.
        status (str): The enrichment's status.
    """
    FAILED = 'Enrichment failed'
    EXCEEDED_TIMEOUT = 'Enrichment exceed the given timeout'
    IN_PROGRESS = 'Enrichment is in progress'
    SUCCESSFUL = 'Enrichment successfully handled'
    HANDLED = (EXCEEDED_TIMEOUT, FAILED, SUCCESSFUL)

    def __init__(self, enrichment_type, status=None, enrichment_id=None, data=None, creation_time=None):
        self.type = enrichment_type
        self.id = enrichment_id
        self.data = data or []
        self.creation_time = creation_time if creation_time else datetime.utcnow().isoformat()
        self.status = status or Enrichment.IN_PROGRESS

    @classmethod
    def from_job(cls, enrichment_type, job: client.Job):
        """ Creates an Enrichment object from Splunk Job object

        Args:
            enrichment_type (str): The enrichment type
            job (splunklib.client.Job): The corresponding Splunk Job

        Returns:
            The created enrichment (Enrichment)
        """
        if job:
            return cls(enrichment_type=enrichment_type, enrichment_id=job["sid"])
        else:
            return cls(enrichment_type=enrichment_type, status=Enrichment.FAILED)

    @classmethod
    def from_json(cls, enrichment_dict):
        """ Deserialization method.

        Args:
            enrichment_dict (dict): The enrichment dict in JSON format.

        Returns:
            An instance of the Enrichment class constructed from JSON representation.
        """
        return cls(
            enrichment_type=enrichment_dict.get(TYPE),
            data=enrichment_dict.get(DATA),
            status=enrichment_dict.get(STATUS),
            enrichment_id=enrichment_dict.get(ID),
            creation_time=enrichment_dict.get(CREATION_TIME)
        )


class Notable:
    """ A class to represent a notable.

    Attributes:
        data (dict): The notable data.
        id (str): The notable's id.
        enrichments (list): The list of all enrichments that needs to handle.
        incident_created (bool): Whether an incident created or not.
        occurred (str): The occurred time of the notable.
        custom_id (str): The custom ID of the notable (used in the fetch function).
        time_is_missing (bool): Whether the `_time` field has an empty value or not.
        index_time (str): The time the notable have been indexed.
    """

    def __init__(self, data, enrichments=None, notable_id=None, occurred=None, custom_id=None, index_time=None,
                 time_is_missing=None, incident_created=None):
        self.data = data
        self.id = notable_id or self.get_id()
        self.enrichments = enrichments or []
        self.incident_created = incident_created or False
        self.time_is_missing = time_is_missing or False
        self.index_time = index_time or self.data.get('_indextime')
        self.occurred = occurred or self.get_occurred()
        self.custom_id = custom_id or self.create_custom_id()

    def get_id(self):
        if EVENT_ID in self.data:
            return self.data[EVENT_ID]
        if ENABLED_ENRICHMENTS:
            raise Exception('When using the enrichment mechanism, an event_id field is needed, and thus, '
                            'one must use a fetch query of the following format: search `notable` .......\n'
                            'Please re-edit the fetchQuery parameter in the integration configuration, reset '
                            'the fetch mechanism using the splunk-reset-enriching-fetch-mechanism command and '
                            'run the fetch again.')
        else:
            return None

    @staticmethod
    def create_incident(notable_data, occurred, mapper: UserMappingObject, comment_tag_to_splunk: str,
                        comment_tag_from_splunk: str):
        rule_title, rule_name = '', ''
        params = demisto.params()
        if demisto.get(notable_data, 'rule_title'):
            rule_title = notable_data['rule_title']
        if demisto.get(notable_data, 'rule_name'):
            rule_name = notable_data['rule_name']
        incident: dict[str, Any] = {"name": f"{rule_title} : {rule_name}"}
        if demisto.get(notable_data, 'urgency'):
            incident["severity"] = severity_to_level(notable_data['urgency'])
        if demisto.get(notable_data, 'rule_description'):
            incident["details"] = notable_data["rule_description"]
        if (
            notable_data.get("owner")
            and mapper.should_map
            and (owner := mapper.get_xsoar_user_by_splunk(notable_data["owner"]))
        ):
            incident["owner"] = owner

        incident["occurred"] = occurred
        notable_data = parse_notable(notable_data)
        notable_data.update({
            'mirror_instance': demisto.integrationInstance(),
            'mirror_direction': MIRROR_DIRECTION.get(params.get('mirror_direction')),
            'mirror_tags': [comment_tag_from_splunk, comment_tag_to_splunk]
        })
        comment_entries = []
        labels = []
        if params.get('parseNotableEventsRaw'):
            for key, value in rawToDict(notable_data['_raw']).items():
                if not isinstance(value, str):
                    value = convert_to_str(value)
                labels.append({'type': key, 'value': value})
        if demisto.get(notable_data, 'security_domain'):
            labels.append({'type': 'security_domain', 'value': notable_data["security_domain"]})
        if demisto.get(notable_data, 'comment'):
            comments = argToList(notable_data.get('comment', []))
            demisto.debug(f"data to update comment= {comments}")
            for comment in comments:
                # Creating a comment
                comment_entries.append({
                    'Comment': comment})
        labels.append({'type': 'SplunkComments', 'value': str(comment_entries)})
        incident['labels'] = labels
        incident['dbotMirrorId'] = notable_data.get(EVENT_ID)
        notable_data['SplunkComments'] = comment_entries
        incident["rawJSON"] = json.dumps(notable_data)
        incident['SplunkComments'] = comment_entries

        return incident

    def to_incident(self, mapper: UserMappingObject, comment_tag_to_splunk: str, comment_tag_from_splunk: str):
        """ Gathers all data from all notable's enrichments and return an incident """
        self.incident_created = True

        for e in self.enrichments:
            self.data[e.type] = e.data
            self.data[ENRICHMENT_TYPE_TO_ENRICHMENT_STATUS[e.type]] = e.status == Enrichment.SUCCESSFUL

        return self.create_incident(self.data, self.occurred, mapper=mapper, comment_tag_to_splunk=comment_tag_to_splunk,
                                    comment_tag_from_splunk=comment_tag_from_splunk)

    def submitted(self) -> bool:
        """ Returns an indicator on whether any of the notable's enrichments was submitted or not """
        return any(enrichment.status == Enrichment.IN_PROGRESS for enrichment in self.enrichments) and len(
            self.enrichments) == len(ENABLED_ENRICHMENTS)

    def failed_to_submit(self):
        """ Returns an indicator on whether all notable's enrichments were failed to submit or not """
        return all(enrichment.status == Enrichment.FAILED for enrichment in self.enrichments) and len(
            self.enrichments) == len(ENABLED_ENRICHMENTS)

    def handled(self):
        """ Returns an indicator on whether all notable's enrichments were handled or not """
        return all(enrichment.status in Enrichment.HANDLED for enrichment in self.enrichments) or any(
            enrichment.status == Enrichment.EXCEEDED_TIMEOUT for enrichment in self.enrichments)

    def get_submitted_enrichments(self):
        """ Returns indicators on whether each enrichment was submitted/failed or not initiated """
        submitted_drilldown, submitted_asset, submitted_identity = False, False, False

        for enrichment in self.enrichments:
            if enrichment.type == DRILLDOWN_ENRICHMENT:
                submitted_drilldown = True
            elif enrichment.type == ASSET_ENRICHMENT:
                submitted_asset = True
            elif enrichment.type == IDENTITY_ENRICHMENT:
                submitted_identity = True

        return submitted_drilldown, submitted_asset, submitted_identity

    def get_occurred(self):
        """ Returns the occurred time, if not exists in data, returns the current fetch time """
        if '_time' in self.data:
            notable_occurred = self.data['_time']
        else:
            # Use-cases where fetching non-notables from Splunk
            notable_occurred = datetime.now().strftime('%Y-%m-%dT%H:%M:%S.0+00:00')
            self.time_is_missing = True
            demisto.debug(f'\n\n occurred time in else: {notable_occurred} \n\n')

        return notable_occurred

    def create_custom_id(self):
        """ Generates a custom ID for a given notable """
        if self.id:
            return self.id

        notable_raw_data = self.data.get('_raw', '')
        raw_hash = hashlib.md5(notable_raw_data.encode('utf-8')).hexdigest()  # nosec  # guardrails-disable-line

        if self.time_is_missing and self.index_time:
            notable_custom_id = f'{self.index_time}_{raw_hash}'  # index_time stays in epoch to differentiate
            demisto.debug('Creating notable custom id using the index time')
        else:
            notable_custom_id = f'{self.occurred}_{raw_hash}'

        return notable_custom_id

    def is_enrichment_process_exceeding_timeout(self, enrichment_timeout):
        """ Checks whether an enrichment process has exceeded timeout or not

        Args:
            enrichment_timeout (int): The timeout for the enrichment process

        Returns (bool): True if the enrichment process exceeded the given timeout, False otherwise
        """
        now = datetime.utcnow()
        exceeding_timeout = False

        for enrichment in self.enrichments:
            if enrichment.status == Enrichment.IN_PROGRESS:
                creation_time_datetime = datetime.strptime(enrichment.creation_time, JOB_CREATION_TIME_FORMAT)
                if now - creation_time_datetime > timedelta(minutes=enrichment_timeout):
                    exceeding_timeout = True
                    enrichment.status = Enrichment.EXCEEDED_TIMEOUT

        return exceeding_timeout

    @classmethod
    def from_json(cls, notable_dict):
        """ Deserialization method.

        Args:
            notable_dict: The notable dict in JSON format.

        Returns:
            An instance of the Enrichment class constructed from JSON representation.
        """
        return cls(
            data=notable_dict.get(DATA),
            enrichments=list(map(Enrichment.from_json, notable_dict.get(ENRICHMENTS))),
            notable_id=notable_dict.get(ID),
            custom_id=notable_dict.get(CUSTOM_ID),
            occurred=notable_dict.get(OCCURRED),
            time_is_missing=notable_dict.get(TIME_IS_MISSING),
            index_time=notable_dict.get(INDEX_TIME),
            incident_created=notable_dict.get(INCIDENT_CREATED)
        )


class Cache:
    """ A class to represent the cache for the enriching fetch mechanism.

    Attributes:
        not_yet_submitted_notables (list): The list of all notables that were fetched but not yet submitted.
        submitted_notables (list): The list of all submitted notables that needs to be handled.
    """

    def __init__(self, not_yet_submitted_notables=None, submitted_notables=None):
        self.not_yet_submitted_notables = not_yet_submitted_notables or []
        self.submitted_notables = submitted_notables or []

    def done_submitting(self):
        return not self.not_yet_submitted_notables

    def done_handling(self):
        return not self.submitted_notables

    def organize(self):
        """ This function is designated to handle unexpected behaviors in the enrichment mechanism.
         E.g. Connection error, instance disabling, etc...
         It re-organizes the cache object to the correct state of the mechanism when the exception was caught.
         If there are notables that were handled but the mechanism didn't create an incident for them, it returns them.
         This function is called in each "end" of execution of the enrichment mechanism.

        Returns:
            handled_not_created_incident (list): The list of all notables that have been handled but not created an
             incident.
        """
        not_yet_submitted, submitted, handled_not_created_incident = [], [], []

        for notable in self.not_yet_submitted_notables:
            if notable.submitted():
                if notable not in self.submitted_notables:
                    submitted.append(notable)
            elif notable.failed_to_submit():
                if not notable.incident_created:
                    handled_not_created_incident.append(notable)
            else:
                not_yet_submitted.append(notable)

        for notable in self.submitted_notables:
            if notable.handled():
                if not notable.incident_created:
                    handled_not_created_incident.append(notable)
            else:
                submitted.append(notable)

        self.not_yet_submitted_notables = not_yet_submitted
        self.submitted_notables = submitted

        return handled_not_created_incident

    @classmethod
    def from_json(cls, cache_dict):
        """ Deserialization method.

        Args:
            cache_dict: The cache dict in JSON format.

        Returns:
            An instance of the Cache class constructed from JSON representation.
        """
        return cls(
            not_yet_submitted_notables=list(map(Notable.from_json, cache_dict.get(NOT_YET_SUBMITTED_NOTABLES, []))),
            submitted_notables=list(map(Notable.from_json, cache_dict.get(SUBMITTED_NOTABLES, [])))
        )

    @classmethod
    def load_from_integration_context(cls, integration_context):
        return Cache.from_json(json.loads(integration_context.get(CACHE, "{}")))

    def dump_to_integration_context(self, integration_context):
        integration_context[CACHE] = json.dumps(self, default=lambda obj: obj.__dict__)
        set_integration_context(integration_context)


def get_fields_query_part(notable_data, prefix, fields, raw_dict=None, add_backslash=False):
    """ Given the fields to search for in the notables and the prefix, creates the query part for splunk search.
    For example: if fields are ["user"], and the value of the "user" fields in the notable is ["u1", "u2"], and the
    prefix is "identity", the function returns: (identity="u1" OR identity="u2")

    Args:
        notable_data (dict): The notable.
        prefix (str): The prefix to attach to each value returned in the query.
        fields (list): The fields to search in the notable for.
        raw_dict (dict): The raw dict
        add_backslash (bool): For users that contains single backslash, we add one more

    Returns: The query part
    """
    if not raw_dict:
        raw_dict = rawToDict(notable_data.get('_raw', ''))
    raw_list: list = []
    for field in fields:
        raw_list += argToList(notable_data.get(field, "")) + argToList(raw_dict.get(field, ""))
    if add_backslash:
        raw_list = [item.replace('\\', '\\\\') for item in raw_list]
    raw_list = [f"""{prefix}="{item.strip('"')}\"""" for item in raw_list]

    if not raw_list:
        return ""
    elif len(raw_list) == 1:
        return raw_list[0]
    else:
        return f'({" OR ".join(raw_list)})'


def get_notable_field_and_value(raw_field, notable_data, raw=None):
    """ Gets the value by the name of the raw_field. We don't search for equivalence because raw field
    can be "threat_match_field|s" while the field is "threat_match_field".

    Args:
        raw_field (str): The raw field
        notable_data (dict): The notable data
        raw (dict): The raw dict

    Returns: The value in the notable which is associated with raw_field

    """
    if not raw:
        raw = rawToDict(notable_data.get('_raw', ''))
    for field in notable_data:
        if field in raw_field:
            return field, notable_data[field]
    for field in raw:
        if field in raw_field:
            return field, raw[field]
    demisto.error(f'Failed building drilldown search query. field {raw_field} was not found in the notable.')
    return "", ""


def build_drilldown_search(notable_data, search, raw_dict):
    """ Replaces all needed fields in a drilldown search query

    Args:
        notable_data (dict): The notable data
        search (str): The drilldown search query
        raw_dict (dict): The raw dict

    Returns (str): A searchable drilldown search query
    """
    searchable_search: list = []
    start = 0

    for match in re.finditer(DRILLDOWN_REGEX, search):
        groups = match.groups()
        prefix = groups[0]
        raw_field = (groups[1] or groups[2]).strip('$')
        field, replacement = get_notable_field_and_value(raw_field, notable_data, raw_dict)
        if not field and not replacement:
            return ""
        if prefix:
            replacement = get_fields_query_part(notable_data, prefix, [field], raw_dict)
        end = match.start()
        searchable_search.extend((search[start:end], str(replacement)))
        start = match.end()
    searchable_search.append(search[start:])  # Handling the tail of the query

    return ''.join(searchable_search)


def get_drilldown_timeframe(notable_data, raw):
    """ Sets the drilldown search timeframe data.

    Args:
        notable_data (dict): The notable
        raw (dict): The raw dict

    Returns:
        task_status: True if the timeframe was retrieved successfully, False otherwise.
        earliest_offset: The earliest time to query from.
        latest_offset: The latest time to query to.
    """
    task_status = True
    earliest_offset = notable_data.get("drilldown_earliest", "")
    latest_offset = notable_data.get("drilldown_latest", "")
    info_min_time = raw.get(INFO_MIN_TIME, "")
    info_max_time = raw.get(INFO_MAX_TIME, "")

    if not earliest_offset or earliest_offset == f"${INFO_MIN_TIME}$":
        if info_min_time:
            earliest_offset = info_min_time
        else:
            demisto.debug("Failed retrieving info min time")
            task_status = False
    if not latest_offset or latest_offset == f"${INFO_MAX_TIME}$":
        if info_max_time:
            latest_offset = info_max_time
        else:
            demisto.debug("Failed retrieving info max time")
            task_status = False

    return task_status, earliest_offset, latest_offset


def drilldown_enrichment(service: client.Service, notable_data, num_enrichment_events):
    """ Performs a drilldown enrichment.

    Args:
        service (splunklib.client.Service): Splunk service object.
        notable_data (dict): The notable data
        num_enrichment_events (int): The maximal number of events to return per enrichment type.

    Returns: The Splunk Job
    """
    job = None
    if search := notable_data.get("drilldown_search", ""):
        raw_dict = rawToDict(notable_data.get("_raw", ""))
        if searchable_query := build_drilldown_search(
            notable_data, search, raw_dict
        ):
            status, earliest_offset, latest_offset = get_drilldown_timeframe(notable_data, raw_dict)
            if status:
                kwargs = {"count": num_enrichment_events, "exec_mode": "normal"}
                if latest_offset:
                    kwargs['latest_time'] = latest_offset
                if earliest_offset:
                    kwargs['earliest_time'] = earliest_offset
                query = build_search_query({"query": searchable_query})
                demisto.debug(f"Drilldown query for notable {notable_data[EVENT_ID]}: {query}")
                try:
                    job = service.jobs.create(query, **kwargs)
                except Exception as e:
                    demisto.error(f"Caught an exception in drilldown_enrichment function: {str(e)}")
            else:
                demisto.debug(f'Failed getting the drilldown timeframe for notable {notable_data[EVENT_ID]}')
        else:
            demisto.debug(
                f"Couldn't build search query for notable {notable_data[EVENT_ID]} with the following drilldown search {search}"
            )
    else:
        demisto.debug(f"drill-down was not configured for notable {notable_data[EVENT_ID]}")

    return job


def identity_enrichment(service: client.Service, notable_data, num_enrichment_events) -> client.Job:
    """ Performs an identity enrichment.

    Args:
        service (splunklib.client.Service): Splunk service object
        notable_data (dict): The notable data
        num_enrichment_events (int): The maximal number of events to return per enrichment type.

    Returns: The Splunk Job
    """
    job = None
    error_msg = f"Failed submitting identity enrichment request to Splunk for notable {notable_data[EVENT_ID]}"
    if users := get_fields_query_part(
        notable_data=notable_data,
        prefix="identity",
        fields=["user", "src_user"],
        add_backslash=True,
    ):
        kwargs = {"count": num_enrichment_events, "exec_mode": "normal"}
        query = f'| inputlookup identity_lookup_expanded where {users}'
        demisto.debug(f"Identity query for notable {notable_data[EVENT_ID]}: {query}")
        try:
            job = service.jobs.create(query, **kwargs)
        except Exception as e:
            demisto.error(f"Caught an exception in drilldown_enrichment function: {str(e)}")
    else:
        demisto.debug(f'No users were found in notable. {error_msg}')

    return job


def asset_enrichment(service: client.Service, notable_data, num_enrichment_events) -> client.Job:
    """ Performs an asset enrichment.

    Args:
        service (splunklib.client.Service): Splunk service object
        notable_data (dict): The notable data
        num_enrichment_events (int): The maximal number of events to return per enrichment type.

    Returns: The Splunk Job
    """
    job = None
    error_msg = f"Failed submitting asset enrichment request to Splunk for notable {notable_data[EVENT_ID]}"
    if assets := get_fields_query_part(
        notable_data=notable_data,
        prefix="asset",
        fields=["src", "dest", "src_ip", "dst_ip"],
    ):
        kwargs = {"count": num_enrichment_events, "exec_mode": "normal"}
        query = f'| inputlookup append=T asset_lookup_by_str where {assets} \
                | inputlookup append=t asset_lookup_by_cidr where {assets} \
                | rename _key as asset_id \
                | stats values(*) as * by asset_id'

        demisto.debug(f"Asset query for notable {notable_data[EVENT_ID]}: {query}")
        try:
            job = service.jobs.create(query, **kwargs)
        except Exception as e:
            demisto.error(f"Caught an exception in asset_enrichment function: {str(e)}")
    else:
        demisto.debug(f'No assets were found in notable. {error_msg}')

    return job


def handle_submitted_notables(service: client.Service, incidents, cache_object: Cache, mapper: UserMappingObject,
                              comment_tag_to_splunk: str,
                              comment_tag_from_splunk: str):
    """ Handles submitted notables. For each submitted notable, tries to retrieve its results, if results aren't ready,
     it moves to the next submitted notable.

    Args:
        service (splunklib.client.Service): Splunk service object.
        incidents (list): The incident to be submitted at the end of the run.
        cache_object (Cache): The enrichment mechanism cache object
    """
    handled_notables = []
    if not (enrichment_timeout := arg_to_number(str(demisto.params().get('enrichment_timeout', '5')))):
        enrichment_timeout = 5
    notables = cache_object.submitted_notables
    total = len(notables)
    demisto.debug(f"Trying to handle {len(notables[:MAX_HANDLE_NOTABLES])}/{total} open enrichments")

    for notable in notables[:MAX_HANDLE_NOTABLES]:
        if handle_submitted_notable(
            service, notable, enrichment_timeout
        ):
            incidents.append(notable.to_incident(mapper, comment_tag_to_splunk, comment_tag_from_splunk))
            handled_notables.append(notable)

    cache_object.submitted_notables = [n for n in notables if n not in handled_notables]

    if handled_notables:
        demisto.debug(f"Handled {len(handled_notables)}/{total} notables.")


def handle_submitted_notable(service: client.Service, notable: Notable, enrichment_timeout: int) -> bool:
    """ Handles submitted notable. If enrichment process timeout has reached, creates an incident.

    Args:
        service (splunklib.client.Service): Splunk service object
        notable (Notable): The notable
        enrichment_timeout (int): The timeout for the enrichment process

    Returns:
        notable_status (str): The status of the notable
    """
    task_status = False

    if not notable.is_enrichment_process_exceeding_timeout(enrichment_timeout):
        demisto.debug(f"Trying to handle open enrichment {notable.id}")
        for enrichment in notable.enrichments:
            if enrichment.status == Enrichment.IN_PROGRESS:
                try:
                    job = client.Job(service=service, sid=enrichment.id)
                    if job.is_done():
                        demisto.debug(f'Handling open {enrichment.type} enrichment for notable {notable.id}')
                        for item in results.JSONResultsReader(job.results(output_mode=OUTPUT_MODE_JSON)):
                            if handle_message(item):
                                continue
                            enrichment.data.append(item)
                        enrichment.status = Enrichment.SUCCESSFUL
                except Exception as e:
                    demisto.error(
                        f"Caught an exception while retrieving {enrichment.type}\
                        enrichment results for notable {notable.id}: {str(e)}"
                    )
                    enrichment.status = Enrichment.FAILED

        if notable.handled():
            task_status = True
            demisto.debug(f"Handled open enrichment for notable {notable.id}.")
        else:
            demisto.debug(f"Did not finish handling open enrichment for notable {notable.id}")

    else:
        task_status = True
        demisto.debug(
            f"Open enrichment {notable.id} has exceeded the enrichment timeout of {enrichment_timeout}.\
            Submitting the notable without the enrichment."
        )

    return task_status


def submit_notables(service: client.Service, incidents: list, cache_object: Cache, mapper: UserMappingObject,
                    comment_tag_to_splunk: str, comment_tag_from_splunk: str):
    """ Submits fetched notables to Splunk for an enrichment.

    Args:
        service (splunklib.client.Service): Splunk service object
        incidents (list): The incident to be submitted at the end of the run.
        cache_object (Cache): The enrichment mechanism cache object
    """
    failed_notables, submitted_notables = [], []
    num_enrichment_events = arg_to_number(str(demisto.params().get('num_enrichment_events', '20')))
    notables = cache_object.not_yet_submitted_notables
    total = len(notables)
    if notables:
        demisto.debug(f'Enriching {len(notables[:MAX_SUBMIT_NOTABLES])}/{total} fetched notables')

    for notable in notables[:MAX_SUBMIT_NOTABLES]:
        if submit_notable(
            service, notable, num_enrichment_events
        ):
            cache_object.submitted_notables.append(notable)
            submitted_notables.append(notable)
            demisto.debug(f'Submitted enrichment request to Splunk for notable {notable.id}')
        else:
            incidents.append(notable.to_incident(mapper, comment_tag_to_splunk, comment_tag_from_splunk))
            failed_notables.append(notable)
            demisto.debug(f'Created incident from notable {notable.id} as each enrichment submission failed')

    cache_object.not_yet_submitted_notables = [n for n in notables if n not in submitted_notables + failed_notables]

    if submitted_notables:
        demisto.debug(f'Submitted {len(submitted_notables)}/{total} notables successfully.')

    if failed_notables:
        demisto.debug(
            f'The following {len(failed_notables)} notables failed the enrichment process: \
            {[notable.id for notable in failed_notables]}, \
            creating incidents without enrichment.'
        )


def submit_notable(service: client.Service, notable: Notable, num_enrichment_events) -> bool:
    """ Submits fetched notable to Splunk for an Enrichment. Three enrichments possible: Drilldown, Asset & Identity.
     If all enrichment type executions were unsuccessful, creates a regular incident, Otherwise updates the
     integration context for the next fetch to handle the submitted notable.

    Args:
        service (splunklib.client.Service): Splunk service object
        notable (Notable): The notable.
        num_enrichment_events (int): The maximal number of events to return per enrichment type.

    Returns:
        task_status (bool): True if any of the enrichment's succeeded to be submitted to Splunk, False otherwise
    """
    submitted_drilldown, submitted_asset, submitted_identity = notable.get_submitted_enrichments()

    if DRILLDOWN_ENRICHMENT in ENABLED_ENRICHMENTS and not submitted_drilldown:
        job = drilldown_enrichment(service, notable.data, num_enrichment_events)
        notable.enrichments.append(Enrichment.from_job(DRILLDOWN_ENRICHMENT, job))
    if ASSET_ENRICHMENT in ENABLED_ENRICHMENTS and not submitted_asset:
        job = asset_enrichment(service, notable.data, num_enrichment_events)
        notable.enrichments.append(Enrichment.from_job(ASSET_ENRICHMENT, job))
    if IDENTITY_ENRICHMENT in ENABLED_ENRICHMENTS and not submitted_identity:
        job = identity_enrichment(service, notable.data, num_enrichment_events)
        notable.enrichments.append(Enrichment.from_job(IDENTITY_ENRICHMENT, job))

    return notable.submitted()


def run_enrichment_mechanism(service: client.Service, integration_context, mapper: UserMappingObject,
                             comment_tag_to_splunk, comment_tag_from_splunk):
    """ Execute the enriching fetch mechanism
    1. We first handle submitted notables that have not been handled in the last fetch run
    2. If we finished handling and submitting all fetched notables, we fetch new notables
    3. After we finish to fetch new notables or if we have left notables that have not been submitted, we submit
       them for an enrichment to Splunk
    4. Finally and in case of an Exception, we store the current cache object state in the integration context

    Args:
        service (splunklib.client.Service): Splunk service object.
        integration_context (dict): The integration context
    """
    incidents: list = []
    cache_object = Cache.load_from_integration_context(integration_context)

    try:
        handle_submitted_notables(service, incidents, cache_object, mapper, comment_tag_to_splunk, comment_tag_from_splunk)
        if cache_object.done_submitting() and cache_object.done_handling():
            fetch_notables(service=service, cache_object=cache_object, enrich_notables=True, mapper=mapper,
                           comment_tag_to_splunk=comment_tag_to_splunk,
                           comment_tag_from_splunk=comment_tag_from_splunk)
        submit_notables(service, incidents, cache_object, mapper, comment_tag_to_splunk, comment_tag_from_splunk)

    except Exception as e:
        err = f'Caught an exception while executing the enriching fetch mechanism. Additional Info: {str(e)}'
        demisto.error(err)
        # we throw exception only if there is no incident to create
        if not incidents:
            raise e

    finally:
        store_incidents_for_mapping(incidents, integration_context)
        handled_but_not_created_incidents = cache_object.organize()
        cache_object.dump_to_integration_context(integration_context)
        incidents += [notable.to_incident(mapper, comment_tag_to_splunk, comment_tag_from_splunk)
                      for notable in handled_but_not_created_incidents]
        demisto.incidents(incidents)


def store_incidents_for_mapping(incidents, integration_context):
    """ Stores ready incidents in integration context to allow the mapping to pull the incidents from the instance.
    We store at most 20 incidents.

    Args:
        incidents (list): The incidents
        integration_context (dict): The integration context
    """
    if incidents:
        integration_context[INCIDENTS] = incidents[:20]


def fetch_incidents_for_mapping(integration_context):
    """ Gets the stored incidents to the "Pull from instance" in Classification & Mapping (In case of enriched fetch)

    Args:
        integration_context (dict): The integration context
    """
    incidents = integration_context.get(INCIDENTS, [])
    demisto.debug(
        f'Retrieving {len(incidents)} incidents for "Pull from instance" in Classification & Mapping.')
    demisto.incidents(incidents)


def reset_enriching_fetch_mechanism():
    """ Resets all the fields regarding the enriching fetch mechanism & the last run object """

    integration_context = get_integration_context()
    for field in (INCIDENTS, CACHE):
        if field in integration_context:
            del integration_context[field]
    set_integration_context(integration_context)
    demisto.setLastRun({})
    return_results("Enriching fetch mechanism was reset successfully.")


# =========== Enriching Fetch Mechanism ===========


# =========== Mirroring Mechanism ===========

def get_last_update_in_splunk_time(last_update):
    """ Transforms the time to the corresponding time on the Splunk server

    Args:
        last_update (str): The time to be transformed, E.g 2021-02-09T16:41:30.589575+02:00

    Returns (int): The corresponding timestamp on the Splunk server
    """
    last_update_utc_datetime = dateparser.parse(last_update, settings={'TIMEZONE': 'UTC'})
    if not last_update_utc_datetime:
        raise Exception(f'Could not parse the last update time: {last_update}')
    params = demisto.params()

    try:
        splunk_timezone = int(params['timezone'])
    except (KeyError, ValueError, TypeError) as e:
        raise Exception(
            'Cannot mirror incidents when timezone is not configured. Please enter the '
            'timezone of the Splunk server being used in the integration configuration.'
        ) from e

    dt = last_update_utc_datetime + timedelta(minutes=splunk_timezone)
    return (dt - datetime(1970, 1, 1, tzinfo=pytz.utc)).total_seconds()


def get_comments_data(service: client.Service, notable_id: str, comment_tag_from_splunk: str, last_update_splunk_timestamp):
    """get notable comments data and add new entries if needed
    Args:
        comment_tag_from_splunk (str): _description_
    """
    notes = []
    search = '|`incident_review` ' \
             '| eval last_modified_timestamp=_time ' \
             f'| where rule_id="{notable_id}" ' \
             f'| where last_modified_timestamp>{last_update_splunk_timestamp} ' \
             '| fields - time ' \

    demisto.debug(f'Performing get-comments-data command with query: {search}')

    for item in results.JSONResultsReader(service.jobs.oneshot(search, output_mode=OUTPUT_MODE_JSON)):
        demisto.debug(f'item: {item}')
        if handle_message(item):
            continue
        updated_notable = parse_notable(item, to_dict=True)
        demisto.debug(f'updated_notable: {updated_notable}')
        comment = updated_notable.get('comment', '')
        if comment and COMMENT_MIRRORED_FROM_XSOAR not in comment:
            # Creating a note
            notes.append({
                'Type': EntryType.NOTE,
                'Contents': comment,
                'ContentsFormat': EntryFormat.TEXT,
                'Tags': [comment_tag_from_splunk],  # The list of tags to add to the entry
                'Note': True,
            })
            demisto.debug(f'Update new comment-{comment}')
    demisto.debug(f'notes={notes}')
    return notes


def get_remote_data_command(service: client.Service, args: dict,
                            close_incident: bool, close_end_statuses: bool, close_extra_labels: list[str], mapper,
                            comment_tag_from_splunk: str):
    """ get-remote-data command: Returns an updated notable and error entry (if needed)

    Args:
        service (splunklib.client.Service): Splunk service object
        args (dict): The command arguments
        close_incident (bool): Indicates whether to close the corresponding XSOAR incident if the notable
            has been closed on Splunk's end.
        close_end_statuses (bool): Specifies whether "End Status" statuses on Splunk should be closed when mirroring.
        close_extra_labels (list[str]): A list of additional Splunk status labels to close during mirroring.

    Returns:
        GetRemoteDataResponse: The Response containing the update notable to mirror and the entries
    """
    entries = []
    updated_notable = {}
    remote_args = GetRemoteDataArgs(args)
    last_update_splunk_timestamp = get_last_update_in_splunk_time(remote_args.last_update)
    notable_id = remote_args.remote_incident_id
    search = '|`incident_review` ' \
             '| eval last_modified_timestamp=_time ' \
             f'| where rule_id="{notable_id}" ' \
             f'| where last_modified_timestamp>{last_update_splunk_timestamp} ' \
             '| fields - time ' \
             '| map search=" search `notable_by_id($rule_id$)`"'

    demisto.debug(f'Performing get-remote-data command with query: {search}')

    for item in results.JSONResultsReader(service.jobs.oneshot(search, output_mode=OUTPUT_MODE_JSON)):
        if handle_message(item):
            continue
        updated_notable = parse_notable(item, to_dict=True)
    if updated_notable.get('owner'):
        demisto.debug("owner field was found, changing according to mapping.")
        updated_notable["owner"] = mapper.get_xsoar_user_by_splunk(
            updated_notable.get("owner")) if mapper.should_map else updated_notable.get("owner")
    if close_incident and updated_notable.get('status_label'):
        status_label = updated_notable['status_label']

        if status_label == "Closed" or (status_label in close_extra_labels) \
                or (close_end_statuses and argToBoolean(updated_notable.get('status_end', 'false'))):
            demisto.info(f'Closing incident related to notable {notable_id} with status_label: {status_label}')
            entries.append({
                'Type': EntryType.NOTE,
                'Contents': {
                    'dbotIncidentClose': True,
                    'closeReason': f'Notable event was closed on Splunk with status \"{status_label}\".'
                },
                'ContentsFormat': EntryFormat.JSON
            })

    else:
        demisto.debug('"status_label" key could not be found on the returned data, '
                      f'skipping closure mirror for notable {notable_id}.')
    if updated_notable.get('comment'):
        comment_entries = []
        comments = argToList(updated_notable.get('comment'))
        for comment in comments:
            comment_entries.append({
                'Comment': comment,
            })
        new_notes = get_comments_data(service, notable_id, comment_tag_from_splunk, last_update_splunk_timestamp)
        demisto.debug(f"new_notes: {new_notes}")
        entries.extend(new_notes)
        if comment_entries:
            updated_notable['SplunkComments'] = comment_entries
    demisto.debug(f'Updated notable {notable_id}')
    return_results(GetRemoteDataResponse(mirrored_object=updated_notable, entries=entries))


def get_modified_remote_data_command(service: client.Service, args):
    """ Gets the list of all notables ids that have change since a given time

    Args:
        service (splunklib.client.Service): Splunk service object
        args (dict): The command argumens

    Returns:
        GetModifiedRemoteDataResponse: The response containing the list of ids of notables changed
    """
    modified_notable_ids: list = []
    remote_args = GetModifiedRemoteDataArgs(args)
    last_update_splunk_timestamp = get_last_update_in_splunk_time(remote_args.last_update)
    search = '|`incident_review` ' \
             '| eval last_modified_timestamp=_time ' \
             f'| where last_modified_timestamp>{last_update_splunk_timestamp} ' \
             '| fields rule_id ' \
             '| dedup rule_id'
    demisto.debug(f'Performing get-modified-remote-data command with query: {search}')

    modified_notable_ids.extend(
        item['rule_id']
        for item in results.JSONResultsReader(
            service.jobs.oneshot(
                search, count=MIRROR_LIMIT, output_mode=OUTPUT_MODE_JSON
            )
        )
        if not handle_message(item)
    )
    if len(modified_notable_ids) >= MIRROR_LIMIT:
        demisto.info(f'Warning: More than {MIRROR_LIMIT} notables have been modified since the last update.')
    return_results(GetModifiedRemoteDataResponse(modified_incident_ids=modified_notable_ids))


def update_remote_system_command(args, params, service: client.Service, auth_token, mapper, comment_tag_to_splunk):
    """ Pushes changes in XSOAR incident into the corresponding notable event in Splunk Server.

    Args:
        args (dict): Demisto args
        params (dict): Demisto params
        service (splunklib.client.Service): Splunk service object
        auth_token (str) - The authentication token to use
        comment_tag_to_splunk (str) - tag of comment from xsaor

    Returns:
        notable_id (str): The notable id
    """
    parsed_args = UpdateRemoteSystemArgs(args)
    delta = parsed_args.delta
    notable_id = parsed_args.remote_incident_id
    entries = parsed_args.entries
    base_url = 'https://' + params['host'] + ':' + params['port'] + '/'
    demisto.debug(f"mirroring args: entries:{parsed_args.entries} delta:{parsed_args.delta}")
    if parsed_args.incident_changed and delta:
        demisto.debug(
            f'Got the following delta keys {list(delta.keys())} to update incident corresponding to notable {notable_id}'
        )

        changed_data: dict[str, Any] = {field: None for field in OUTGOING_MIRRORED_FIELDS}
        for field in delta:
            if field == 'owner' and params.get('userMapping', False):
                new_owner = mapper.get_splunk_user_by_xsoar(delta["owner"]) if mapper.should_map else None
                if new_owner:
                    changed_data['owner'] = new_owner
                else:
                    demisto.error('New owner was not found while userMapping is enabled.')
            elif field in OUTGOING_MIRRORED_FIELDS:
                changed_data[field] = delta[field]

        # Close notable if relevant
        if parsed_args.inc_status == IncidentStatus.DONE and params.get('close_notable'):
            demisto.debug(f'Closing notable {notable_id}')
            changed_data['status'] = '5'

        if any(changed_data.values()):
            demisto.debug(f'Sending update request to Splunk for notable {notable_id}, data: {changed_data}')
            try:
                session_key = None if auth_token else get_auth_session_key(service)
                response_info = update_notable_events(
                    baseurl=base_url, comment=changed_data['comment'], status=changed_data['status'],
                    urgency=changed_data['urgency'], owner=changed_data['owner'], eventIDs=[notable_id],
                    disposition=changed_data.get('disposition'), auth_token=auth_token, sessionKey=session_key
                )
                if 'success' not in response_info or not response_info['success']:
                    demisto.error(f'Failed updating notable {notable_id}: {str(response_info)}')
                else:
                    demisto.debug(
                        f"update-remote-system for notable {notable_id}: {response_info.get('message')}"
                    )

            except Exception as e:
                demisto.error(
                    f'Error in Splunk outgoing mirror for incident corresponding to notable {notable_id}. Error message: {str(e)}'
                )
        else:
            demisto.debug(f"Didn't find changed data to update incident corresponding to notable {notable_id}")

    else:
        demisto.debug(f'Incident corresponding to notable {notable_id} was not changed.')

    if entries:
        for entry in entries:
            entry_tags = entry.get('tags', [])
            demisto.debug(f'Got the entry tags: {entry_tags}')
            if comment_tag_to_splunk in entry_tags:
                demisto.debug('Add new comment')
                comment_body = f'{entry.get("contents", "")}\n {COMMENT_MIRRORED_FROM_XSOAR}'
                try:
                    session_key = get_auth_session_key(service) if not auth_token else None
                    response_info = update_notable_events(
                        baseurl=base_url, comment=comment_body, auth_token=auth_token, sessionKey=session_key,
                        eventIDs=[notable_id])
                    if 'success' not in response_info or not response_info['success']:
                        demisto.error(f'Failed updating notable {notable_id}: {str(response_info)}')
                    else:
                        demisto.debug('update-remote-system for notable {}: {}'
                                      .format(notable_id, response_info.get('message')))
                except Exception as e:
                    demisto.error('Error in Splunk outgoing mirror for incident corresponding to notable {}. '
                                  'Error message: {}'.format(notable_id, str(e)))
    return notable_id


# =========== Mirroring Mechanism ===========


# =========== Mapping Mechanism ===========

def create_mapping_dict(total_parsed_results, type_field):
    """
    Create a {'field_name': 'fields_properties'} dict to be used as mapping schemas.
    Args:
        total_parsed_results: list. the results from the splunk search query
        type_field: str. the field that represents the type of the event or alert.
    """
    types_map = {}
    for result in total_parsed_results:
        raw_json = json.loads(result.get('rawJSON', "{}"))
        if event_type_name := raw_json.get(type_field, ''):
            types_map[event_type_name] = raw_json

    return types_map


def get_mapping_fields_command(service: client.Service, mapper, params: dict, comment_tag_to_splunk: str,
                               comment_tag_from_splunk: str):
    # Create the query to get unique objects
    # The logic is identical to the 'fetch_incidents' command
    type_field = params.get('type_field', 'source')
    total_parsed_results = []
    search_offset = demisto.getLastRun().get('offset', 0)

    current_time_for_fetch = datetime.utcnow()

    if (timezone_ := params.get('timezone')):
        current_time_for_fetch = current_time_for_fetch + timedelta(minutes=int(timezone_))

    now = current_time_for_fetch.strftime(SPLUNK_TIME_FORMAT)
    if params.get('useSplunkTime'):
        now = get_current_splunk_time(service)
        current_time_in_splunk = datetime.strptime(now, SPLUNK_TIME_FORMAT)
        current_time_for_fetch = current_time_in_splunk

    fetch_time_in_minutes = parse_time_to_minutes()
    start_time_for_fetch = current_time_for_fetch - timedelta(minutes=fetch_time_in_minutes)
    last_run = start_time_for_fetch.strftime(SPLUNK_TIME_FORMAT)

    kwargs_oneshot = {
        'earliest_time': last_run,
        'latest_time': now,
        'count': FETCH_LIMIT,
        'offset': search_offset,
        'output_mode': OUTPUT_MODE_JSON,
    }

    searchquery_oneshot = params['fetchQuery']

    if (extractFields := params.get('extractFields')):
        for field in extractFields.split(','):
            field_trimmed = field.strip()
            searchquery_oneshot = (
                f'{searchquery_oneshot} | eval {field_trimmed}={field_trimmed}'
            )

    searchquery_oneshot = f'{searchquery_oneshot} | dedup {type_field}'
    oneshotsearch_results = service.jobs.oneshot(searchquery_oneshot, **kwargs_oneshot)
    reader = results.JSONResultsReader(oneshotsearch_results)
    for item in reader:
        if isinstance(item, dict):
            notable = Notable(data=item)
            total_parsed_results.append(notable.to_incident(mapper, comment_tag_to_splunk, comment_tag_from_splunk))
        elif handle_message(item):
            continue

    types_map = create_mapping_dict(total_parsed_results, type_field)
    return types_map


def get_cim_mapping_field_command():
    notable = {
        'rule_name': 'string', 'rule_title': 'string', 'security_domain': 'string', 'index': 'string',
        'rule_description': 'string', 'risk_score': 'string', 'host': 'string',
        'host_risk_object_type': 'string', 'dest_risk_object_type': 'string', 'dest_risk_score': 'string',
        'splunk_server': 'string', '_sourcetype': 'string', '_indextime': 'string', '_time': 'string',
        'src_risk_object_type': 'string', 'src_risk_score': 'string', '_raw': 'string', 'urgency': 'string',
        'owner': 'string', 'info_min_time': 'string', 'info_max_time': 'string', 'comment': 'string',
        'reviewer': 'string', 'rule_id': 'string', 'action': 'string', 'app': 'string',
        'authentication_method': 'string', 'authentication_service': 'string', 'bugtraq': 'string',
        'bytes': 'string', 'bytes_in': 'string', 'bytes_out': 'string', 'category': 'string', 'cert': 'string',
        'change': 'string', 'change_type': 'string', 'command': 'string', 'comments': 'string',
        'cookie': 'string', 'creation_time': 'string', 'cve': 'string', 'cvss': 'string', 'date': 'string',
        'description': 'string', 'dest': 'string', 'dest_bunit': 'string', 'dest_category': 'string',
        'dest_dns': 'string', 'dest_interface': 'string', 'dest_ip': 'string', 'dest_ip_range': 'string',
        'dest_mac': 'string', 'dest_nt_domain': 'string', 'dest_nt_host': 'string', 'dest_port': 'string',
        'dest_priority': 'string', 'dest_translated_ip': 'string', 'dest_translated_port': 'string',
        'dest_type': 'string', 'dest_zone': 'string', 'direction': 'string', 'dlp_type': 'string',
        'dns': 'string', 'duration': 'string', 'dvc': 'string', 'dvc_bunit': 'string', 'dvc_category': 'string',
        'dvc_ip': 'string', 'dvc_mac': 'string', 'dvc_priority': 'string', 'dvc_zone': 'string',
        'file_hash': 'string', 'file_name': 'string', 'file_path': 'string', 'file_size': 'string',
        'http_content_type': 'string', 'http_method': 'string', 'http_referrer': 'string',
        'http_referrer_domain': 'string', 'http_user_agent': 'string', 'icmp_code': 'string',
        'icmp_type': 'string', 'id': 'string', 'ids_type': 'string', 'incident': 'string', 'ip': 'string',
        'mac': 'string', 'message_id': 'string', 'message_info': 'string', 'message_priority': 'string',
        'message_type': 'string', 'mitre_technique_id': 'string', 'msft': 'string', 'mskb': 'string',
        'name': 'string', 'orig_dest': 'string', 'orig_recipient': 'string', 'orig_src': 'string',
        'os': 'string', 'packets': 'string', 'packets_in': 'string', 'packets_out': 'string',
        'parent_process': 'string', 'parent_process_id': 'string', 'parent_process_name': 'string',
        'parent_process_path': 'string', 'password': 'string', 'payload': 'string', 'payload_type': 'string',
        'priority': 'string', 'problem': 'string', 'process': 'string', 'process_hash': 'string',
        'process_id': 'string', 'process_name': 'string', 'process_path': 'string', 'product_version': 'string',
        'protocol': 'string', 'protocol_version': 'string', 'query': 'string', 'query_count': 'string',
        'query_type': 'string', 'reason': 'string', 'recipient': 'string', 'recipient_count': 'string',
        'recipient_domain': 'string', 'recipient_status': 'string', 'record_type': 'string',
        'registry_hive': 'string', 'registry_key_name': 'string', 'registry_path': 'string',
        'registry_value_data': 'string', 'registry_value_name': 'string', 'registry_value_text': 'string',
        'registry_value_type': 'string', 'request_sent_time': 'string', 'request_payload': 'string',
        'request_payload_type': 'string', 'response_code': 'string', 'response_payload_type': 'string',
        'response_received_time': 'string', 'response_time': 'string', 'result': 'string',
        'return_addr': 'string', 'rule': 'string', 'rule_action': 'string', 'sender': 'string',
        'service': 'string', 'service_hash': 'string', 'service_id': 'string', 'service_name': 'string',
        'service_path': 'string', 'session_id': 'string', 'sessions': 'string', 'severity': 'string',
        'severity_id': 'string', 'sid': 'string', 'signature': 'string', 'signature_id': 'string',
        'signature_version': 'string', 'site': 'string', 'size': 'string', 'source': 'string',
        'sourcetype': 'string', 'src': 'string', 'src_bunit': 'string', 'src_category': 'string',
        'src_dns': 'string', 'src_interface': 'string', 'src_ip': 'string', 'src_ip_range': 'string',
        'src_mac': 'string', 'src_nt_domain': 'string', 'src_nt_host': 'string', 'src_port': 'string',
        'src_priority': 'string', 'src_translated_ip': 'string', 'src_translated_port': 'string',
        'src_type': 'string', 'src_user': 'string', 'src_user_bunit': 'string', 'src_user_category': 'string',
        'src_user_domain': 'string', 'src_user_id': 'string', 'src_user_priority': 'string',
        'src_user_role': 'string', 'src_user_type': 'string', 'src_zone': 'string', 'state': 'string',
        'status': 'string', 'status_code': 'string', 'status_description': 'string', 'subject': 'string',
        'tag': 'string', 'ticket_id': 'string', 'time': 'string', 'time_submitted': 'string',
        'transport': 'string', 'transport_dest_port': 'string', 'type': 'string', 'uri': 'string',
        'uri_path': 'string', 'uri_query': 'string', 'url': 'string', 'url_domain': 'string',
        'url_length': 'string', 'user': 'string', 'user_agent': 'string', 'user_bunit': 'string',
        'user_category': 'string', 'user_id': 'string', 'user_priority': 'string', 'user_role': 'string',
        'user_type': 'string', 'vendor_account': 'string', 'vendor_product': 'string', 'vlan': 'string',
        'xdelay': 'string', 'xref': 'string'
    }

    drilldown = {
        'Drilldown': {
            'action': 'string', 'app': 'string', 'authentication_method': 'string',
            'authentication_service': 'string', 'bugtraq': 'string', 'bytes': 'string',
            'bytes_in': 'string', 'bytes_out': 'string', 'category': 'string', 'cert': 'string',
            'change': 'string', 'change_type': 'string', 'command': 'string', 'comments': 'string',
            'cookie': 'string', 'creation_time': 'string', 'cve': 'string', 'cvss': 'string',
            'date': 'string', 'description': 'string', 'dest': 'string', 'dest_bunit': 'string',
            'dest_category': 'string', 'dest_dns': 'string', 'dest_interface': 'string',
            'dest_ip': 'string', 'dest_ip_range': 'string', 'dest_mac': 'string',
            'dest_nt_domain': 'string', 'dest_nt_host': 'string', 'dest_port': 'string',
            'dest_priority': 'string', 'dest_translated_ip': 'string',
            'dest_translated_port': 'string', 'dest_type': 'string', 'dest_zone': 'string',
            'direction': 'string', 'dlp_type': 'string', 'dns': 'string', 'duration': 'string',
            'dvc': 'string', 'dvc_bunit': 'string', 'dvc_category': 'string', 'dvc_ip': 'string',
            'dvc_mac': 'string', 'dvc_priority': 'string', 'dvc_zone': 'string',
            'file_hash': 'string', 'file_name': 'string', 'file_path': 'string',
            'file_size': 'string', 'http_content_type': 'string', 'http_method': 'string',
            'http_referrer': 'string', 'http_referrer_domain': 'string', 'http_user_agent': 'string',
            'icmp_code': 'string', 'icmp_type': 'string', 'id': 'string', 'ids_type': 'string',
            'incident': 'string', 'ip': 'string', 'mac': 'string', 'message_id': 'string',
            'message_info': 'string', 'message_priority': 'string', 'message_type': 'string',
            'mitre_technique_id': 'string', 'msft': 'string', 'mskb': 'string', 'name': 'string',
            'orig_dest': 'string', 'orig_recipient': 'string', 'orig_src': 'string', 'os': 'string',
            'packets': 'string', 'packets_in': 'string', 'packets_out': 'string',
            'parent_process': 'string', 'parent_process_id': 'string',
            'parent_process_name': 'string', 'parent_process_path': 'string', 'password': 'string',
            'payload': 'string', 'payload_type': 'string', 'priority': 'string', 'problem': 'string',
            'process': 'string', 'process_hash': 'string', 'process_id': 'string',
            'process_name': 'string', 'process_path': 'string', 'product_version': 'string',
            'protocol': 'string', 'protocol_version': 'string', 'query': 'string',
            'query_count': 'string', 'query_type': 'string', 'reason': 'string',
            'recipient': 'string', 'recipient_count': 'string', 'recipient_domain': 'string',
            'recipient_status': 'string', 'record_type': 'string', 'registry_hive': 'string',
            'registry_key_name': 'string', 'registry_path': 'string',
            'registry_value_data': 'string', 'registry_value_name': 'string',
            'registry_value_text': 'string', 'registry_value_type': 'string',
            'request_payload': 'string', 'request_payload_type': 'string',
            'request_sent_time': 'string', 'response_code': 'string',
            'response_payload_type': 'string', 'response_received_time': 'string',
            'response_time': 'string', 'result': 'string', 'return_addr': 'string', 'rule': 'string',
            'rule_action': 'string', 'sender': 'string', 'service': 'string',
            'service_hash': 'string', 'service_id': 'string', 'service_name': 'string',
            'service_path': 'string', 'session_id': 'string', 'sessions': 'string',
            'severity': 'string', 'severity_id': 'string', 'sid': 'string', 'signature': 'string',
            'signature_id': 'string', 'signature_version': 'string', 'site': 'string',
            'size': 'string', 'source': 'string', 'sourcetype': 'string', 'src': 'string',
            'src_bunit': 'string', 'src_category': 'string', 'src_dns': 'string',
            'src_interface': 'string', 'src_ip': 'string', 'src_ip_range': 'string',
            'src_mac': 'string', 'src_nt_domain': 'string', 'src_nt_host': 'string',
            'src_port': 'string', 'src_priority': 'string', 'src_translated_ip': 'string',
            'src_translated_port': 'string', 'src_type': 'string', 'src_user': 'string',
            'src_user_bunit': 'string', 'src_user_category': 'string', 'src_user_domain': 'string',
            'src_user_id': 'string', 'src_user_priority': 'string', 'src_user_role': 'string',
            'src_user_type': 'string', 'src_zone': 'string', 'state': 'string', 'status': 'string',
            'status_code': 'string', 'subject': 'string', 'tag': 'string', 'ticket_id': 'string',
            'time': 'string', 'time_submitted': 'string', 'transport': 'string',
            'transport_dest_port': 'string', 'type': 'string', 'uri': 'string', 'uri_path': 'string',
            'uri_query': 'string', 'url': 'string', 'url_domain': 'string', 'url_length': 'string',
            'user': 'string', 'user_agent': 'string', 'user_bunit': 'string',
            'user_category': 'string', 'user_id': 'string', 'user_priority': 'string',
            'user_role': 'string', 'user_type': 'string', 'vendor_account': 'string',
            'vendor_product': 'string', 'vlan': 'string', 'xdelay': 'string', 'xref': 'string'
        }
    }

    asset = {
        'Asset': {
            'asset': 'string', 'asset_id': 'string', 'asset_tag': 'string', 'bunit': 'string',
            'category': 'string', 'city': 'string', 'country': 'string', 'dns': 'string',
            'ip': 'string', 'is_expected': 'string', 'lat': 'string', 'long': 'string', 'mac': 'string',
            'nt_host': 'string', 'owner': 'string', 'pci_domain': 'string', 'priority': 'string',
            'requires_av': 'string'
        }
    }

    identity = {
        'Identity': {
            'bunit': 'string', 'category': 'string', 'email': 'string', 'endDate': 'string', 'first': 'string',
            'identity': 'string', 'identity_tag': 'string', 'last': 'string', 'managedBy': 'string',
            'nick': 'string', 'phone': 'string', 'prefix': 'string', 'priority': 'string',
            'startDate': 'string', 'suffix': 'string', 'watchlist': 'string', 'work_city': 'string',
            'work_lat': 'string', 'work_long': 'string'
        }
    }

    return {
        'Notable Data': notable,
        'Drilldown Data': drilldown,
        'Asset Data': asset,
        'Identity Data': identity
    }


# =========== Mapping Mechanism ===========


# =========== Integration Functions & Classes ===========

class ResponseReaderWrapper(io.RawIOBase):
    """ This class was supplied as a solution for a bug in Splunk causing the search to run slowly."""

    def __init__(self, responseReader):
        self.responseReader = responseReader

    def readable(self):
        return True

    def close(self):
        self.responseReader.close()

    def read(self, n):
        return self.responseReader.read(n)

    def readinto(self, b):
        sz = len(b)
        data = self.responseReader.read(sz)
        for idx, ch in enumerate(data):
            b[idx] = ch

        return len(data)


def get_current_splunk_time(splunk_service: client.Service):
    t = datetime.utcnow() - timedelta(days=3)
    time = t.strftime(SPLUNK_TIME_FORMAT)
    kwargs_oneshot = {'count': 1, 'earliest_time': time, 'output_mode': OUTPUT_MODE_JSON, }
    searchquery_oneshot = '| gentimes start=-1 | eval clock = strftime(time(), "%Y-%m-%dT%H:%M:%S")' \
                          ' | sort 1 -_time | table clock'

    oneshotsearch_results = splunk_service.jobs.oneshot(searchquery_oneshot, **kwargs_oneshot)

    reader = results.JSONResultsReader(oneshotsearch_results)
    for item in reader:
        if isinstance(item, dict):
            return item["clock"]
        if handle_message(item):
            continue

    raise ValueError('Error: Could not fetch Splunk time')


def quote_group(text):
    """ A function that splits groups of key value pairs.
        Taking into consideration key values pairs with nested quotes.
    """

    def clean(t):
        return t.strip().rstrip(',')

    # Return strings that aren't key-valued, as is.
    if len(text.strip()) < 3 or "=" not in text:
        return [text]

    # Remove prefix & suffix wrapping quotes if present around all the text
    # For example a text could be:
    # "a="123"", we want it to be: a="123"
    text = re.sub(r'^\"([\s\S]+\")\"$', r'\1', text)

    # Some of the texts don't end with a comma so we add it to make sure
    # everything acts the same.
    if not text.rstrip().endswith(","):
        text = text.rstrip()
        text += ","

    # Fix elements that aren't key=value (`111, a="123"` => `a="123"`)
    # (^) - start of text
    # ([^=]+), - everything without equal sign and a comma at the end
    #   ('111,' above)
    text = re.sub(r"(^)([^=]+),", ",", text).lstrip(",")

    # Wrap all key values without a quote (`a=123` => `a="123"`)
    # Key part: ([^\"\,]+?=)
    #   asdf=123, here it will match 'asdf'.
    #
    # Value part: ([^\"]+?)
    #   every string without a quote or doesn't start the text.
    #   For example: asdf=123, here it will match '123'.
    #
    # End value part: (,|\")
    #   we need to decide when to end the value, in our case
    #   with a comma. We also check for quotes for this case:
    #   a="b=nested_value_without_a_wrapping_quote", as we want to
    #   wrap 'nested_value_without_a_wrapping_quote' with quotes.
    text = re.sub(r'([^\"\,]+?=)([^\"]+?)(,|\")', r'\1"\2"\3', text)

    # The basic idea here is to check that every key value ends with a `",`
    # Assuming that there are even number of quotes before
    # (some values can have deep nested quotes).
    quote_counter = 0
    rindex = 0
    lindex = 0
    groups = []
    while rindex < len(text):

        # For every quote we increment the quote counter
        # (to preserve context on the opening/closed quotes)
        if text[rindex] == '"':
            quote_counter += 1

        # A quote group ends when `",` is encountered.
        is_end_keypair = rindex > 1 and text[rindex - 1] + text[rindex] == '",'

        # If the quote_counter isn't even we shouldn't close the group,
        # for example: a="b="1",c="3""                * *
        # I'll space for readability:   a = " b = " 1 " , c ...
        #                               0 1 2 3 4 5 6 7 8 9
        # quote_counter is even:            F     T   F   T
        # On index 7 & 8 we find a potential quote closing, but as you can
        # see it isn't a valid group (because of nesting) we need to check
        # the quote counter for an even number => a closing match.
        is_even_number_of_quotes = quote_counter % 2 == 0

        # We check both conditions to find a group
        if is_end_keypair and is_even_number_of_quotes:
            # Clean the match group and append to groups
            groups.append(clean(text[lindex:rindex]))

            # Incrementing the indexes to start searching for the next group.
            lindex = rindex + 1
            rindex += 1
            quote_counter = 0

        # Continue to walk the string until we find a quote again.
        rindex += 1

    # Sometimes there aren't any quotes in the string so we can just append it
    if not groups:
        groups.append(clean(text))

    return groups


def rawToDict(raw):
    result: dict[str, str] = {}
    try:
        result = json.loads(raw)
    except ValueError:
        if '"message"' in raw:
            raw = raw.replace('"', '').strip('{').strip('}')
            key_val_arr = raw.split(",")
            for key_val in key_val_arr:
                single_key_val = key_val.split(":", 1)
                if len(single_key_val) <= 1:
                    single_key_val = key_val.split("=", 1)
                if len(single_key_val) > 1:
                    val = single_key_val[1]
                    key = single_key_val[0].strip()

                    result[key] = f"{result[key]},{val}" if key in tuple(result.keys()) else val
        else:
            # search for the pattern: `key="value", `
            # (the double quotes are optional)
            # we append `, ` to the end of the string to catch the last value
            groups = quote_group(raw)
            for g in groups:
                key_value = g.replace('"', '').strip()
                if key_value == '':
                    continue

                if '=' in key_value:
                    key_and_val = key_value.split('=', 1)
                    result[key_and_val[0]] = key_and_val[1]

    if REPLACE_FLAG:
        result = replace_keys(result)
    return result


# Converts to an str
def convert_to_str(obj):
    return obj.encode('utf-8') if isinstance(obj, str) else str(obj)


def update_notable_events(baseurl, comment, status=None, urgency=None, owner=None, eventIDs=None,
                          disposition=None, searchID=None, auth_token=None, sessionKey=None):
    """
    Update some notable events.

    Arguments:
    comment -- A description of the change or some information about the notable events
    status -- A status (only required if you are changing the status of the event)
    urgency -- An urgency (only required if you are changing the urgency of the event)
    owner -- A nowner (only required if reassigning the event)
    eventIDs -- A list of notable event IDs (must be provided if a search ID is not provided)
    searchID -- An ID of a search. All of the events associated with this search will be modified
     unless a list of eventIDs are provided that limit the scope to a sub-set of the results.
    auth_token - The authentication token to use
    sessionKey -- The session key to use
    """

    # Make sure that the session ID was provided
    if not sessionKey and not auth_token:
        raise Exception("A session_key/auth_token was not provided")

    # Make sure that rule IDs and/or a search ID is provided
    if eventIDs is None and searchID is None:
        raise Exception("Either eventIDs of a searchID must be provided (or both)")

    # These the arguments to the REST handler
    args = {'comment': comment}

    if status is not None:
        args['status'] = status

    if urgency is not None:
        args['urgency'] = urgency

    if owner is not None:
        args['newOwner'] = owner

    # Provide the list of event IDs that you want to change:
    if eventIDs is not None:
        args['ruleUIDs'] = eventIDs

    if disposition:
        args['disposition'] = disposition

    # If you want to manipulate the notable events returned by a search then include the search ID
    if searchID is not None:
        args['searchID'] = searchID

    auth_header = (
        {"Authorization": f"Bearer {auth_token}"} if auth_token else {"Authorization": sessionKey}
    )

    args['output_mode'] = OUTPUT_MODE_JSON

    mod_notables = requests.post(
        f'{baseurl}services/notable_update',
        data=args,
        headers=auth_header,
        verify=VERIFY_CERTIFICATE,
    )

    return mod_notables.json()


def severity_to_level(severity: str | None) -> int | float:
    match severity:
        case 'informational':
            return 0.5
        case 'critical':
            return 4
        case 'high':
            return 3
        case 'medium':
            return 2
        case _:
            return 1


def parse_notable(notable, to_dict=False):
    """ Parses the notable

    Args:
        notable (OrderedDict): The notable
        to_dict (bool): Whether to cast the notable to dict or not.

    Returns (OrderedDict or dict): The parsed notable
    """
    notable = replace_keys(notable) if REPLACE_FLAG else notable
    for key, val in list(notable.items()):
        # if notable event raw fields were sent in double quotes (e.g. "DNS Destination") and the field does not exist
        # in the event, then splunk returns the field with the key as value (e.g. ("DNS Destination", "DNS Destination")
        # so we go over the fields, and check if the key equals the value and set the value to be empty string
        if key == val:
            demisto.debug(
                f'Found notable event raw field [{key}] with key that equals the value - replacing the value with empty string'
            )
            notable[key] = ''
    return dict(notable) if to_dict else notable


def requests_handler(url, message, **kwargs):
    method = message['method'].lower()
    data = message.get('body', '') if method == 'post' else None
    headers = dict(message.get('headers', []))
    try:
        response = requests.request(
            method,
            url,
            data=data,
            headers=headers,
            verify=VERIFY_CERTIFICATE,
            **kwargs
        )
    except requests.exceptions.HTTPError as e:
        # Propagate HTTP errors via the returned response message
        response = e.response
        demisto.debug(f'Got exception while using requests handler - {str(e)}')
    return {
        'status': response.status_code,
        'reason': response.reason,
        'headers': list(response.headers.items()),
        'body': io.BytesIO(response.content)
    }


def build_search_kwargs(args, polling=False):
    t = datetime.utcnow() - timedelta(days=7)
    time_str = t.strftime(SPLUNK_TIME_FORMAT)

    kwargs_normalsearch: dict[str, Any] = {
        "earliest_time": time_str,
    }
    if demisto.get(args, 'earliest_time'):
        kwargs_normalsearch['earliest_time'] = args['earliest_time']
    if demisto.get(args, 'latest_time'):
        kwargs_normalsearch['latest_time'] = args['latest_time']
    if demisto.get(args, 'app'):
        kwargs_normalsearch['app'] = args['app']
    if argToBoolean(demisto.get(args, 'fast_mode')):
        kwargs_normalsearch['adhoc_search_level'] = "fast"
    kwargs_normalsearch['exec_mode'] = "normal" if polling else "blocking"
    return kwargs_normalsearch


def build_search_query(args):
    query = args['query']
    if not query.startswith('search') and not query.startswith('Search') and not query.startswith('|'):
        query = f'search {query}'
    return query


def create_entry_context(args: dict, parsed_search_results, dbot_scores, status_res, job_id):
    ec = {}
    dbot_ec = {}
    number_of_results = len(parsed_search_results)

    if args.get('update_context', "true") == "true":
        ec['Splunk.Result'] = parsed_search_results
        if len(dbot_scores) > 0:
            dbot_ec['DBotScore'] = dbot_scores
        if status_res:
            ec['Splunk.JobStatus(val.SID && val.SID === obj.SID)'] = {
                **status_res.outputs, 'TotalResults': number_of_results}
    if job_id and not status_res:
        status = 'DONE' if (number_of_results > 0) else 'NO RESULTS'
        ec['Splunk.JobStatus(val.SID && val.SID === obj.SID)'] = [{'SID': job_id,
                                                                   'TotalResults': number_of_results,
                                                                   'Status': status}]
    return ec, dbot_ec


def schedule_polling_command(command: str, args: dict, interval_in_secs: int) -> ScheduledCommand:
    """
    Returns a ScheduledCommand object which contain the needed arguments for schedule the polling command.
    """
    return ScheduledCommand(
        command=command,
        next_run_in_seconds=interval_in_secs,
        args=args,
        timeout_in_seconds=600
    )


def build_search_human_readable(args: dict, parsed_search_results, sid) -> str:
    headers = ""
    if parsed_search_results and len(parsed_search_results) > 0:
        if not isinstance(parsed_search_results[0], dict):
            headers = "results"
        else:
            query = args.get('query', '')
            table_args = re.findall(' table (?P<table>[^|]*)', query)
            rename_args = re.findall(' rename (?P<rename>[^|]*)', query)

            chosen_fields: list = []
            for arg_string in table_args:
                chosen_fields.extend(
                    field.strip('"')
                    for field in re.findall(
                        r'((?:".*?")|(?:[^\s,]+))', arg_string
                    )
                    if field
                )
            rename_dict = {}
            for arg_string in rename_args:
                for field in re.findall(r'((?:".*?")|(?:[^\s,]+))( AS )((?:".*?")|(?:[^\s,]+))', arg_string):
                    if field:
                        rename_dict[field[0].strip('"')] = field[-1].strip('"')

            # replace renamed fields
            chosen_fields = [rename_dict.get(field, field) for field in chosen_fields]

            headers = update_headers_from_field_names(parsed_search_results, chosen_fields)

    query = args['query'].replace('`', r'\`')
    hr_headline = 'Splunk Search results for query:\n'
    if sid:
        hr_headline += f'sid: {str(sid)}'
    return tableToMarkdown(hr_headline, parsed_search_results, headers)


def update_headers_from_field_names(search_result, chosen_fields):

    headers: list = []
    search_result_keys: set = set().union(*(list(d.keys()) for d in search_result))
    for field in chosen_fields:
        if field[-1] == '*':
            temp_field = field.replace('*', '.*')
            headers.extend(key for key in search_result_keys if re.search(temp_field, key))
        elif field in search_result_keys:
            headers.append(field)

    return headers


def get_current_results_batch(search_job: client.Job, batch_size: int, results_offset: int):
    current_batch_kwargs = {
        "count": batch_size,
        "offset": results_offset,
        'output_mode': OUTPUT_MODE_JSON,
    }

    return search_job.results(**current_batch_kwargs)


def parse_batch_of_results(current_batch_of_results, max_results_to_add, app):
    parsed_batch_results = []
    batch_dbot_scores = []
    results_reader = results.JSONResultsReader(io.BufferedReader(ResponseReaderWrapper(current_batch_of_results)))
    for item in results_reader:
        if handle_message(item):
            continue

        elif isinstance(item, dict):
            if demisto.get(item, 'host'):
                batch_dbot_scores.append({'Indicator': item['host'], 'Type': 'hostname',
                                          'Vendor': 'Splunk', 'Score': 0, 'isTypedIndicator': True})
            if app:
                item['app'] = app
            # Normal events are returned as dicts
            parsed_batch_results.append(item)

        if len(parsed_batch_results) >= max_results_to_add:
            break
    return parsed_batch_results, batch_dbot_scores


def splunk_search_command(service: client.Service, args: dict) -> CommandResults | list[CommandResults]:
    query = build_search_query(args)
    polling = argToBoolean(args.get("polling", False))
    search_kwargs = build_search_kwargs(args, polling)
    job_sid = args.get("sid")
    search_job = None
    interval_in_secs = int(args.get('interval_in_seconds', 30))
    if not job_sid or not polling:
        # create a new job to search the query.
        search_job = service.jobs.create(query, **search_kwargs)
        job_sid = search_job["sid"]
        args['sid'] = job_sid
    status_cmd_result: CommandResults | None = None
    if polling:
        status_cmd_result = splunk_job_status(service, args)
        assert status_cmd_result  # if polling is true, status_cmd_result should not be None
        status = status_cmd_result.outputs['Status']  # type: ignore[index]
        if status.lower() != 'done':
            # Job is still running, schedule the next run of the command.
            scheduled_command = schedule_polling_command("splunk-search", args, interval_in_secs)
            status_cmd_result.scheduled_command = scheduled_command
            status_cmd_result.readable_output = 'Job is still running, it may take a little while...'
            return status_cmd_result
        else:
            # Get the job by its SID.
            search_job = service.job(job_sid)
    num_of_results_from_query = search_job["resultCount"] if search_job else None

    results_limit = float(args.get("event_limit", 100))
    if results_limit == 0.0:
        # In Splunk, a result limit of 0 means no limit.
        results_limit = float("inf")
    batch_size = int(args.get("batch_limit", 25000))

    results_offset = 0
    total_parsed_results: list[dict[str, Any]] = []
    dbot_scores: list[dict[str, Any]] = []

    while len(total_parsed_results) < int(num_of_results_from_query) and len(total_parsed_results) < results_limit:
        current_batch_of_results = get_current_results_batch(search_job, batch_size, results_offset)
        max_results_to_add = results_limit - len(total_parsed_results)
        parsed_batch_results, batch_dbot_scores = parse_batch_of_results(current_batch_of_results, max_results_to_add,
                                                                         search_kwargs.get('app', ''))
        total_parsed_results.extend(parsed_batch_results)
        dbot_scores.extend(batch_dbot_scores)

        results_offset += batch_size
    entry_context_splunk_search, entry_context_dbot_score = create_entry_context(
        args, total_parsed_results, dbot_scores, status_cmd_result, str(job_sid))
    human_readable = build_search_human_readable(args, total_parsed_results, str(job_sid))
    results = [CommandResults(
        outputs=entry_context_splunk_search,
        raw_response=total_parsed_results,
        readable_output=human_readable
    )]
    dbot_table_headers = ['Indicator', 'Type', 'Vendor', 'Score', 'isTypedIndicator']
    if entry_context_dbot_score:
        results.append(CommandResults(
            outputs=entry_context_dbot_score,
            readable_output=tableToMarkdown("DBot Score", entry_context_dbot_score['DBotScore'], headers=dbot_table_headers)))
    return results


def splunk_job_create_command(service: client.Service, args: dict):
    query = args['query']
    app = args.get('app', '')
    if not query.startswith('search'):
        query = f'search {query}'
    search_kwargs = {
        "exec_mode": "normal",
        "app": app
    }
    search_job = service.jobs.create(query, **search_kwargs)

    return_results(CommandResults(
        outputs_prefix='Splunk',
        readable_output=f"Splunk Job created with SID: {search_job.sid}",
        outputs={'Job': search_job.sid}
    ))


def splunk_results_command(service: client.Service, args: dict):
    res = []
    sid = args.get('sid', '')
    limit = int(args.get('limit', '100'))
    try:
        job = service.job(sid)
    except HTTPError as error:
        msg = error.message if hasattr(error, 'message') else str(error)
        if error.status == 404:
            return f"Found no job for sid: {sid}"
        else:
            return_error(msg, error)
    else:
        for result in results.JSONResultsReader(job.results(count=limit, output_mode=OUTPUT_MODE_JSON)):
            if isinstance(result, results.Message):
                res.append({"Splunk message": json.dumps(result.message)})
            elif isinstance(result, dict):
                # Normal events are returned as dicts
                res.append(result)
        return_results(CommandResults(
            raw_response=json.dumps(res),
            content_format=EntryFormat.JSON,
        ))


def parse_time_to_minutes():
    """
    Calculate how much time to fetch back in minutes
    Returns (int): Time to fetch back in minutes
    """
    number_of_times, time_unit = FETCH_TIME.split(' ')
    if str(number_of_times).isdigit():
        number_of_times = int(number_of_times)
    else:
        return_error("Error: Invalid fetch time, need to be a positive integer with the time unit afterwards"
                     " e.g '2 months, 4 days'.")
    # If the user input contains a plural of a time unit, for example 'hours', we remove the 's' as it doesn't
    # impact the minutes in that time unit
    if time_unit[-1] == 's':
        time_unit = time_unit[:-1]
    if time_unit_value_in_minutes := TIME_UNIT_TO_MINUTES.get(
        time_unit.lower()
    ):
        return number_of_times * time_unit_value_in_minutes

    return_error('Error: Invalid time unit.')
    return None


def splunk_get_indexes_command(service: client.Service):
    indexes = service.indexes
    indexesNames = []
    for index in indexes:
        index_json = {'name': index.name, 'count': index["totalEventCount"]}
        indexesNames.append(index_json)
    return_results(CommandResults(
        content_format=EntryFormat.JSON,
        raw_response=json.dumps(indexesNames),
        readable_output=tableToMarkdown("Splunk Indexes names", indexesNames, '')
    ))


def splunk_submit_event_command(service: client.Service, args: dict):
    try:
        index = service.indexes[args['index']]
    except KeyError:
        return_error(f'Found no Splunk index: {args["index"]}')

    else:
        data = args['data']
        data_formatted = data.encode('utf8')
        r = index.submit(data_formatted, sourcetype=args['sourcetype'], host=args['host'])
        return_results(f'Event was created in Splunk index: {r.name}')


def splunk_submit_event_hec(
    hec_token: str | None,
    baseurl: str,
    event: str | None,
    fields: str | None,
    host: str | None,
    index: str | None,
    source_type: str | None,
    source: str | None,
    time_: str | None
):
    if hec_token is None:
        raise Exception('The HEC Token was not provided')

    parsed_fields = None
    if fields:
        try:
            parsed_fields = json.loads(fields)
        except Exception:
            parsed_fields = {'fields': fields}

    args = assign_params(
        event=event,
        host=host,
        fields=parsed_fields,
        index=index,
        sourcetype=source_type,
        source=source,
        time=time_
    )

    headers = {
        'Authorization': f'Splunk {hec_token}',
        'Content-Type': 'application/json'
    }

    return requests.post(
        f'{baseurl}/services/collector/event',
        data=json.dumps(args),
        headers=headers,
        verify=VERIFY_CERTIFICATE,
    )


def splunk_submit_event_hec_command(params: dict, args: dict):
    hec_token = params.get('cred_hec_token', {}).get('password') or params.get('hec_token')
    baseurl = params.get('hec_url')
    if baseurl is None:
        raise Exception('The HEC URL was not provided.')

    event = args.get('event')
    host = args.get('host')
    fields = args.get('fields')
    index = args.get('index')
    source_type = args.get('source_type')
    source = args.get('source')
    time_ = args.get('time')

    response_info = splunk_submit_event_hec(hec_token, baseurl, event, fields, host, index, source_type, source, time_)

    if 'Success' not in response_info.text:
        return_error('Could not send event to Splunk ' + response_info.text.encode('utf8'))
    else:
        return_results('The event was sent successfully to Splunk.')


def splunk_edit_notable_event_command(base_url: str, token: str, auth_token: str | None, args: dict) -> None:
    session_key = None if auth_token else token

    event_ids = None
    if args.get('eventIDs'):
        event_ids_str = args['eventIDs']
        event_ids = event_ids_str.split(",")

    status = int(args['status']) if args.get('status') else None
    # Map the label to the disposition id
    disposition = args.get('disposition', '')
    if disposition and disposition in DEFAULT_DISPOSITIONS:
        disposition = DEFAULT_DISPOSITIONS[disposition]

    response_info = update_notable_events(baseurl=base_url,
                                          comment=args.get('comment'), status=status,
                                          urgency=args.get('urgency'),
                                          owner=args.get('owner'), eventIDs=event_ids,
                                          disposition=disposition,
                                          auth_token=auth_token, sessionKey=session_key)

    if 'success' not in response_info or not response_info['success']:
        return_error(f'Could not update notable events: {args.get("eventIDs", "")}: {str(response_info)}')
    else:
        return_results(f'Splunk ES Notable events: {response_info.get("message")}')


def splunk_job_status(service: client.Service, args: dict) -> CommandResults | None:
    sid = args.get('sid')
    try:
        job = service.job(sid)
    except HTTPError as error:
        if str(error) == 'HTTP 404 Not Found -- Unknown sid.':
            return CommandResults(readable_output=f"Not found job for SID: {sid}")
        else:
            return_error(error)  # pylint: disable=no-member
        return None
    else:
        status = job.state.content.get('dispatchState')
        entry_context = {
            'SID': sid,
            'Status': status
        }
        human_readable = tableToMarkdown('Splunk Job Status', entry_context)
        return CommandResults(
            outputs=entry_context,
            readable_output=human_readable,
            outputs_prefix="Splunk.JobStatus",
            outputs_key_field="SID"
        )


def splunk_parse_raw_command(args: dict):
    raw = args.get('raw', '')
    rawDict = rawToDict(raw)
    return_results(CommandResults(
        outputs_prefix='Splunk.Raw.Parsed',
        raw_response=json.dumps(rawDict),
        outputs=rawDict,
        content_format=EntryFormat.JSON
    ))


def test_module(service: client.Service, params: dict) -> None:
    try:
        # validate connection
        service.info()
    except AuthenticationError:
        return_error('Authentication error, please validate your credentials.')

    # validate fetch
    if params.get('isFetch'):
        t = datetime.utcnow() - timedelta(hours=1)
        time = t.strftime(SPLUNK_TIME_FORMAT)
        kwargs = {'count': 1, 'earliest_time': time, 'output_mode': OUTPUT_MODE_JSON}
        query = params['fetchQuery']
        try:
            if MIRROR_DIRECTION.get(params.get('mirror_direction', '')) and not params.get('timezone'):
                return_error('Cannot mirror incidents when timezone is not configured. Please enter the '
                             'timezone of the Splunk server being used in the integration configuration.')

            for item in results.JSONResultsReader(service.jobs.oneshot(query, **kwargs)):
                if isinstance(item, results.Message):
                    continue

                if EVENT_ID not in item:
                    if MIRROR_DIRECTION.get(params.get('mirror_direction', '')):
                        return_error('Cannot mirror incidents if fetch query does not use the `notable` macro.')
                    if ENABLED_ENRICHMENTS:
                        return_error('When using the enrichment mechanism, an event_id field is needed, and thus, '
                                     'one must use a fetch query of the following format: search `notable` .......\n'
                                     'Please re-edit the fetchQuery parameter in the integration configuration, reset '
                                     'the fetch mechanism using the splunk-reset-enriching-fetch-mechanism command and '
                                     'run the fetch again.')

        except HTTPError as error:
            return_error(str(error))
    if params.get('hec_url'):
        headers = {
            'Content-Type': 'application/json'
        }
        try:
            requests.get(params.get('hec_url', '') + '/services/collector/health', headers=headers,
                         verify=VERIFY_CERTIFICATE)
        except Exception as e:
            return_error("Could not connect to HEC server. Make sure URL and token are correct.", e)


def replace_keys(data):
    if not isinstance(data, dict):
        return data
    for key in list(data.keys()):
        value = data.pop(key)
        for character in PROBLEMATIC_CHARACTERS:
            key = key.replace(character, REPLACE_WITH)

        data[key] = value
    return data


def kv_store_collection_create(service: client.Service, args: dict) -> CommandResults:
    try:
        service.kvstore.create(args['kv_store_name'])
    except HTTPError as error:
        if error.status == 409 and error.reason == 'Conflict':
            raise DemistoException(
                f"KV store collection {service.namespace['app']} already exists.",
            ) from error
        raise

    return CommandResults(
        readable_output=f"KV store collection {service.namespace['app']} created successfully",
    )


def kv_store_collection_config(service: client.Service, args: dict) -> CommandResults:
    app = service.namespace['app']
    kv_store_collection_name = args['kv_store_collection_name']
    kv_store_fields = args['kv_store_fields'].split(',')
    for key_val in kv_store_fields:
        try:
            _key, val = key_val.split('=', 1)
        except ValueError:
            return_error(f'error when trying to parse {key_val} you possibly forgot to add the field type.')
        else:
            if _key.startswith('index.'):
                service.kvstore[kv_store_collection_name].update_index(_key.replace('index.', ''), val)
            else:
                service.kvstore[kv_store_collection_name].update_field(_key.replace('field.', ''), val)
    return CommandResults(
        readable_output=f"KV store collection {app} configured successfully"
    )


def kv_store_collection_create_transform(service: client.Service, args: dict) -> CommandResults:
    collection_name = args['kv_store_collection_name']
    fields = args.get('supported_fields')
    if not fields:
        kv_store = service.kvstore[collection_name]
        default_keys = get_keys_and_types(kv_store).keys()
        if not default_keys:
            raise DemistoException('Please provide supported_fields or run first splunk-kv-store-collection-config')
        default_keys = (key.replace('field.', '').replace('index.', '') for key in default_keys)
        fields = f"_key,{','.join(default_keys)}"

    transforms = service.confs["transforms"]
    params = {
        "external_type": "kvstore",
        "collection": collection_name,
        "namespace": service.namespace,
        "fields_list": fields
    }
    transforms.create(name=collection_name, **params)
    return CommandResults(
        readable_output=f"KV store collection transforms {collection_name} created successfully"
    )


def batch_kv_upload(kv_data_service_client: client.KVStoreCollectionData, json_data: str) -> dict:
    if json_data.startswith('[') and json_data.endswith(']'):
        record: Record = kv_data_service_client._post(
            'batch_save', headers=client.KVStoreCollectionData.JSON_HEADER, body=json_data.encode('utf-8'))
        return dict(record.items())
    elif json_data.startswith('{') and json_data.endswith('}'):
        return kv_data_service_client.insert(json_data.encode('utf-8'))
    else:
        raise DemistoException('kv_store_data argument should be in json format. '
                               '(e.g. {"key": "value"} or [{"key": "value"}, {"key": "value"}]')


def kv_store_collection_add_entries(service: client.Service, args: dict) -> None:
    kv_store_data = args.get('kv_store_data', '')
    kv_store_collection_name = args['kv_store_collection_name']
    indicator_path = args.get('indicator_path')
    batch_kv_upload(service.kvstore[kv_store_collection_name].data, kv_store_data)
    indicators_timeline = None
    if indicator_path:
        kv_store_data = json.loads(kv_store_data)
        indicators = extract_indicator(indicator_path,
                                       kv_store_data if isinstance(kv_store_data, list) else [kv_store_data])
        indicators_timeline = IndicatorsTimeline(
            indicators=indicators,
            category='Integration Update',
            message=f'Indicator added to {kv_store_collection_name} store in Splunk'
        )
    return_results(CommandResults(
        readable_output=f"Data added to {kv_store_collection_name}",
        indicators_timeline=indicators_timeline
    ))


def kv_store_collections_list(service: client.Service) -> None:
    app_name = service.namespace['app']
    names = [x.name for x in service.kvstore.iter()]
    readable_output = "list of collection names {}\n| name |\n| --- |\n|{}|".format(app_name, '|\n|'.join(names))
    return_results(CommandResults(
        outputs_prefix='Splunk.CollectionList',
        outputs=names,
        readable_output=readable_output,
        raw_response=names
    ))


def kv_store_collection_data_delete(service: client.Service, args: dict) -> None:
    kv_store_collection_name = args['kv_store_collection_name'].split(',')
    for store in kv_store_collection_name:
        service.kvstore[store].data.delete()
    return_results(f"The values of the {args['kv_store_collection_name']} were deleted successfully")


def kv_store_collection_delete(service: client.Service, args: dict) -> CommandResults:
    kv_store_names = args['kv_store_name']
    for store in kv_store_names.split(','):
        service.kvstore[store].delete()
    return CommandResults(readable_output=f'The following KV store {kv_store_names} were deleted successfully.')


def build_kv_store_query(kv_store: client.KVStoreCollection, args: dict):
    if 'key' in args and 'value' in args:
        _type = get_key_type(kv_store, args['key'])
        args['value'] = _type(args['value']) if _type else args['value']
        return json.dumps({args['key']: args['value']})
    elif 'limit' in args:
        return {'limit': args['limit']}
    else:
        return args.get('query', '{}')


def kv_store_collection_data(service: client.Service, args: dict) -> None:
    stores = args['kv_store_collection_name'].split(',')

    for i, store_res in enumerate(get_store_data(service)):
        store = service.kvstore[stores[i]]

        if store_res:
            readable_output = tableToMarkdown(name=f"list of collection values {store.name}",
                                              t=store_res)
            return_results(
                CommandResults(
                    outputs_prefix='Splunk.KVstoreData',
                    outputs={store.name: store_res},
                    readable_output=readable_output,
                    raw_response=store_res
                )
            )
        else:
            return_results(get_kv_store_config(store))


def kv_store_collection_delete_entry(service: client.Service, args: dict) -> None:
    store_name = args['kv_store_collection_name']
    indicator_path = args.get('indicator_path')
    store: client.KVStoreCollection = service.kvstore[store_name]
    query = build_kv_store_query(store, args)
    store_res = next(get_store_data(service))
    indicators = extract_indicator(indicator_path, store_res) if indicator_path else []
    store.data.delete(query=query)
    indicators_timeline = IndicatorsTimeline(
        indicators=indicators,
        category='Integration Update',
        message=f'Indicator deleted from {store_name} store in Splunk'
    ) if indicators else None
    return_results(CommandResults(
        readable_output=f'The values of the {store_name} were deleted successfully',
        indicators_timeline=indicators_timeline
    ))


def check_error(service: client.Service, args: dict) -> None:
    app = args.get('app_name')
    store_name = args.get('kv_store_collection_name')
    if app not in service.apps:
        raise DemistoException('app not found')
    elif store_name and store_name not in service.kvstore:
        raise DemistoException('KV Store not found')


def get_key_type(kv_store: client.KVStoreCollection, _key: str):
    keys_and_types = get_keys_and_types(kv_store)
    types = {
        'number': float,
        'string': str,
        'cidr': str,
        'boolean': bool,
        'time': str
    }
    index = f'index.{_key}'
    field = f'field.{_key}'
    val_type = keys_and_types.get(field) or keys_and_types.get(index) or ''
    return types.get(val_type)


def get_keys_and_types(kv_store: client.KVStoreCollection) -> dict[str, str]:
    keys = kv_store.content()
    for key_name in list(keys.keys()):
        if not (key_name.startswith(("field.", "index."))):
            del keys[key_name]
    return keys


def get_kv_store_config(kv_store: client.KVStoreCollection) -> str:
    keys = get_keys_and_types(kv_store)
    readable = [f'#### configuration for {kv_store.name} store',
                '| field name | type |',
                '| --- | --- |']
    readable.extend(f'| {_key} | {val} |' for _key, val in keys.items())
    return '\n'.join(readable)


def get_auth_session_key(service: client.Service) -> str:
    """
    Get the session key or token for POST request based on whether the Splunk basic auth are true or not
    """
    return service and service.basic and service._auth_headers[0][1] or service.token


def extract_indicator(indicator_path: str, _dict_objects: list[dict]) -> list[str]:
    indicators = []
    indicator_paths = indicator_path.split('.')
    for indicator_obj in _dict_objects:
        indicator = ''
        for path in indicator_paths:
            indicator = indicator_obj.get(path, {})
        indicators.append(str(indicator))
    return indicators


def get_store_data(service: client.Service):
    args = demisto.args()
    stores = args['kv_store_collection_name'].split(',')

    for store in stores:
        kvstore: client.KVStoreCollection = service.kvstore[store]
        query = build_kv_store_query(kvstore, args)
        if isinstance(query, str):
            query = {'query': query}
        yield kvstore.data.query(**query)


def get_connection_args(params: dict) -> dict:
    """
    This function gets the connection arguments: host, port, app, and verify.

    Returns: connection args
    """
    app = params.get('app', '-')
    return {
        'host': params['host'],
        'port': params['port'],
        'app': app or "-",
        'verify': VERIFY_CERTIFICATE,
    }


def handle_message(item: results.Message | dict) -> bool:
    """Checks if the response from JSONResultsReader is a message object.
        The message can be info etc.
        such as: "the test table is empty"

    Args:
        item (results.Message | dict): The item to be checked. It can be either a `results.Message`
            object or a dictionary.

    Returns:
        bool: Returns `True` if the item is an instance of `results.Message`, `False` otherwise.

    """
    if isinstance(item, results.Message):
        demisto.info(f"Splunk-SDK message: {item.message}")
        return True
    return False


def main():  # pragma: no cover
    command = demisto.command()
    params = demisto.params()
    args = demisto.args()

    if command == 'splunk-parse-raw':
        splunk_parse_raw_command(args)
        sys.exit(0)
    service = None
    proxy = argToBoolean(params.get('proxy', False))

    connection_args = get_connection_args(params)

    base_url = 'https://' + params['host'] + ':' + params['port'] + '/'
    auth_token = None
    username = params['authentication']['identifier']
    password = params['authentication']['password']
    if username == '_token':
        connection_args['splunkToken'] = password
        auth_token = password
    else:
        if '@_basic' in username:
            username = username.split('@_basic')[0]
            connection_args['basic'] = True
        connection_args['username'] = username
        connection_args['password'] = password
        connection_args['autologin'] = True

    if proxy:
        handle_proxy()

    comment_tag_to_splunk = params.get('comment_tag_to_splunk', 'FROM XSOAR')
    comment_tag_from_splunk = params.get('comment_tag_from_splunk', 'FROM SPLUNK')
    if comment_tag_to_splunk == comment_tag_from_splunk:
        raise DemistoException('Comment Tag to Splunk and Comment Tag '
                               'from Splunk cannot have the same value.')

    connection_args['handler'] = requests_handler

    if (service := client.connect(**connection_args)) is None:
        demisto.error("Could not connect to SplunkPy")

    mapper = UserMappingObject(service, params.get('userMapping'), params.get('user_map_lookup_name'),
                               params.get('xsoar_user_field'), params.get('splunk_user_field'))

    # The command command holds the command sent from the user.
    if command == 'test-module':
        test_module(service, params)
        return_results('ok')
    elif command == 'splunk-reset-enriching-fetch-mechanism':
        reset_enriching_fetch_mechanism()
    elif command == 'splunk-search':
        return_results(splunk_search_command(service, args))
    elif command == 'splunk-job-create':
        splunk_job_create_command(service, args)
    elif command == 'splunk-results':
        splunk_results_command(service, args)
    elif command == 'splunk-get-indexes':
        splunk_get_indexes_command(service)
    elif command == 'fetch-incidents':
        demisto.info('########### FETCH #############')
<<<<<<< HEAD
        fetch_incidents(service, mapper, comment_tag_from_splunk)
=======
        fetch_incidents(service, mapper, comment_tag_to_splunk, comment_tag_from_splunk)
>>>>>>> 61d45052
    elif command == 'splunk-submit-event':
        splunk_submit_event_command(service, args)
    elif command == 'splunk-notable-event-edit':
        token = get_auth_session_key(service)
        splunk_edit_notable_event_command(base_url, token, auth_token, args)
    elif command == 'splunk-submit-event-hec':
        splunk_submit_event_hec_command(params, args)
    elif command == 'splunk-job-status':
        return_results(splunk_job_status(service, args))
    elif command.startswith('splunk-kv-') and service is not None:
        app = args.get('app_name', 'search')
        service.namespace = namespace(app=app, owner='nobody', sharing='app')
        check_error(service, args)

        if command == 'splunk-kv-store-collection-create':
            return_results(kv_store_collection_create(service, args))
        elif command == 'splunk-kv-store-collection-config':
            return_results(kv_store_collection_config(service, args))
        elif command == 'splunk-kv-store-collection-create-transform':
            return_results(kv_store_collection_create_transform(service, args))
        elif command == 'splunk-kv-store-collection-delete':
            return_results(kv_store_collection_delete(service, args))
        elif command == 'splunk-kv-store-collections-list':
            kv_store_collections_list(service)
        elif command == 'splunk-kv-store-collection-add-entries':
            kv_store_collection_add_entries(service, args)
        elif command in ['splunk-kv-store-collection-data-list',
                         'splunk-kv-store-collection-search-entry']:
            kv_store_collection_data(service, args)
        elif command == 'splunk-kv-store-collection-data-delete':
            kv_store_collection_data_delete(service, args)
        elif command == 'splunk-kv-store-collection-delete-entry':
            kv_store_collection_delete_entry(service, args)

    elif command == 'get-mapping-fields':
        if argToBoolean(params.get('use_cim', False)):
            return_results(get_cim_mapping_field_command())
        else:
            return_results(get_mapping_fields_command(service, mapper, params, comment_tag_to_splunk, comment_tag_from_splunk))
    elif command == 'get-remote-data':
        demisto.info('########### MIRROR IN #############')
        get_remote_data_command(service=service, args=args,
                                close_incident=params.get('close_incident'),
                                close_end_statuses=params.get('close_end_status_statuses'),
                                close_extra_labels=argToList(params.get('close_extra_labels', '')),
                                mapper=mapper,
                                comment_tag_from_splunk=comment_tag_from_splunk)
    elif command == 'get-modified-remote-data':
        get_modified_remote_data_command(service, args)
    elif command == 'update-remote-system':
        demisto.info('########### MIRROR OUT #############')
        return_results(update_remote_system_command(args, params, service, auth_token, mapper, comment_tag_to_splunk))
    elif command == 'splunk-get-username-by-xsoar-user':
        return_results(mapper.get_splunk_user_by_xsoar_command(args))
    else:
        raise NotImplementedError(f'Command not implemented: {command}')


if __name__ in ['__main__', '__builtin__', 'builtins']:
    main()<|MERGE_RESOLUTION|>--- conflicted
+++ resolved
@@ -2839,11 +2839,7 @@
         splunk_get_indexes_command(service)
     elif command == 'fetch-incidents':
         demisto.info('########### FETCH #############')
-<<<<<<< HEAD
-        fetch_incidents(service, mapper, comment_tag_from_splunk)
-=======
         fetch_incidents(service, mapper, comment_tag_to_splunk, comment_tag_from_splunk)
->>>>>>> 61d45052
     elif command == 'splunk-submit-event':
         splunk_submit_event_command(service, args)
     elif command == 'splunk-notable-event-edit':
