--- conflicted
+++ resolved
@@ -1518,7 +1518,6 @@
       required: true
     description: Get an enrollment in CPS by enrollment id.
     name: akamai-get-cps-enrollment-by-id
-<<<<<<< HEAD
   - arguments: []
     description: 'Lists available security configurations. Products: All.'
     name: akamai-list-appsec-config
@@ -1539,10 +1538,7 @@
     name: akamai-list-dns-zone-recordsets
     outputs:
     - contextPath: Akamai.EdgeDns.ZoneRecordSets
-  dockerimage: demisto/auth-utils:1.0.0.112930
-=======
   dockerimage: demisto/auth-utils:1.0.0.115527
->>>>>>> a94e828a
   script: ''
   subtype: python3
   type: python
