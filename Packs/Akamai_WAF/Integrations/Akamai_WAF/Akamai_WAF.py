from akamai.edgegrid import EdgeGridAuth
import json
import urllib3
import requests
import time
from datetime import datetime
import re
import demistomock as demisto  # noqa: F401
from CommonServerPython import *  # noqa: F401

""" IMPORTS """
# Std imports
<<<<<<< HEAD
=======
import re
import time
from datetime import datetime

>>>>>>> 119d5ad0
# 3-rd party imports

# Local imports
<<<<<<< HEAD
=======
from akamai.edgegrid import EdgeGridAuth

>>>>>>> 119d5ad0
"""

GLOBALS/PARAMS

Attributes:
    INTEGRATION_NAME:
        Name of the integration as shown in the integration UI, for example: Microsoft Graph User.

    INTEGRATION_COMMAND_NAME:
        Command names should be written in all lower-case letters,
        and each word separated with a hyphen, for example: msgraph-user.

    INTEGRATION_CONTEXT_NAME:
        Context output names should be written in camel case, for example: MSGraphUser.
"""


INTEGRATION_NAME = "Akamai WAF"
INTEGRATION_COMMAND_NAME = "akamai"
INTEGRATION_CONTEXT_NAME = "Akamai"
# Disable insecure warnings
urllib3.disable_warnings()


class Client(BaseClient):
    def test_module(self) -> dict:
        """
            Performs basic GET request to check if the API is reachable and authentication is successful.
        Returns:
            Response dictionary
        """
        return self.get_network_lists(extended=False, include_elements=False)

    # Created by C.L.
    def create_enrollment(
        self,
        contract_id: str,
        country: str,
        company: str,
        organizational_unit: str,
        city: str,
        admin_contact: dict,
        tech_contact: dict,
        org: dict,
        csr_cn: str = "",
        change_management: bool = False,
        certificate_type: str = "third-party",
        enable_multi_stacked_certificates: bool = False,
        network_configuration_geography: str = "core",
        network_configuration_quic_enabled: bool = True,
        network_configuration_secure_network: str = "enhanced-tls",
        network_configuration_sni_only: bool = True,
        clone_dns_names: bool = True,
        exclude_sans: bool = False,
        ra: str = "third-party",
        validation_type: str = "third-party",
        sans: list = [],
    ) -> dict:
        """
            Create an enrollment
        Args:
            contract_id:                 Contract id
            country:                    country - Two Letter format
            company:                    company Name
            organizational_unit:         Organizational Unit
            city:                       city Name
            admin_contact:               Admin Contact - Dictionary
            tech_contact:                tech_contact - Dictionary
            org:                        Organization name - Dictionary
            csr_cn:                     CName
            contract_id:                 Specify the contract on which to operate or view.
            csr_cn:                     CName to be created
            change_management:           change_management
            certificate_type:            Certificate Type
            enable_multi_stacked_certificates:     Enable Multi Stacked Certificates
            network_configuration_geography:     Network Configuration geography
            network_configuration_quic_enabled:   Network Configuration QuicEnabled
            network_configuration_secure_network: Network Configuration SecureNetwork
            network_configuration_sni_only:       Network Configuration sniOnly
            clone_dns_names:                    Network Configuration - Dns Name Settings - Clone DNS Names
            exclude_sans:                       Third Party - Exclude Sans
            ra: str = "third-party",
            validation_type: str = "third-party",

        Returns:
            Json response as dictionary
        """
        params = {
            "contractId": contract_id,
        }

        body = {
            "csr": {
                "sans": sans,
                "cn": csr_cn,
                "c": country,
                "o": company,
                "ou": organizational_unit,
                "l": city,
            },
            "adminContact": admin_contact,
            "techContact": tech_contact,
            "org": org,
            "networkConfiguration": {
                "geography": network_configuration_geography,
                "quicEnabled": network_configuration_quic_enabled,
                "sniOnly": network_configuration_sni_only,
                "secureNetwork": network_configuration_secure_network,
                "dnsNameSettings": {"cloneDnsNames": clone_dns_names, "dnsNames": [csr_cn]},
            },
            "certificateType": certificate_type,
            "changeManagement": change_management,
            "enableMultiStackedCertificates": enable_multi_stacked_certificates,
            "ra": ra,
            "validationType": validation_type,
            "thirdParty": {"excludeSans": exclude_sans},
        }

        # Add Authorization header to this snippet
        headers = {
            "Accept": "application/vnd.akamai.cps.enrollment-status.v1+json",
            "Content-Type": "application/vnd.akamai.cps.enrollment.v11+json",
        }
        response = self._http_request(
            method="POST",
            url_suffix="/cps/v2/enrollments",
            params=params,
            json_data=body,
            headers=headers,
        )
        return response

    # Created by C.L.

    def list_enrollments(
        self,
        contract_id: str,
    ) -> dict:
        """
            List enrollments
            Please refer to https://techdocs.akamai.com/cps/reference/get-enrollments

        Args:
            contract_id: Specify the contract on which to operate or view.

        Returns:
            Json response as dictionary
        """
        headers = {
            "Accept": "application/vnd.akamai.cps.enrollments.v11+json",
        }
        params = {
            "contractId": contract_id,
        }
        return self._http_request(
            method="GET", url_suffix="/cps/v2/enrollments", headers=headers, timeout=(60, 180), params=params
        )

    # Created by C.L.

    def get_change(self, enrollment_path: str, allowed_input_type_param: str = "third-party-csr") -> dict:
        """
            Get change
            Please refer to https://techdocs.akamai.com/cps/reference/get-change-allowed-input-param

        Args:
            enrollment_path: The path that includes enrollmentId and changeId:
                e.g. /cps/v2/enrollments/enrollmentId/changes/changeId
            allowed_input_type_param: Specify the contract on which to operate or view.

        Returns:
            Json response as dictionary
        """
        headers = {
            "Accept": "application/vnd.akamai.cps.csr.v2+json",
        }
        return self._http_request(
            method="GET", url_suffix=f"{enrollment_path}/input/info/{allowed_input_type_param}", headers=headers
        )

    # Created by C.L.
    def update_change(
        self,
        change_path: str,
        certificate: str,
        trust_chain: str,
        allowed_input_type_param: str = "third-party-cert-and-trust-chain",
        key_algorithm: str = "RSA",
    ) -> dict:
        """
            Update a change
            Please refer to https://techdocs.akamai.com/cps/reference/post-change-allowed-input-param

        Args:
            change_path: The path that includes enrollmentId and changeId: e.g. /cps/v2/enrollments/enrollmentId/changes/changeId
            changeId: Specify the ChangeID on which to operate or view.
            enrollmentId: Specify the enrollmentID on which to operate or view.
            allowed_input_type_param: Specify the contract on which to operate or view.
            key_algorithm: RSA and ECDSA

        Returns:
            Json response as dictionary
        """
        payload = ""
        if key_algorithm == "RSA":
            payload = (
                '{"certificatesAndTrustChains":[{"certificate":"' + certificate + '",'
                ' "keyAlgorithm":"RSA",'
                '"trustChain":"' + trust_chain + '"}]}'
            )

        if key_algorithm == "ECDSA":
            payload = (
                '{"certificatesAndTrustChains":[{"certificate":"' + certificate + '",'
                ' "keyAlgorithm":"ECDSA",'
                '"trustChain":"' + trust_chain + '"}]}'
            )

        headers = {
            "Accept": "application/vnd.akamai.cps.change-id.v1+json",
            "Content-Type": "application/vnd.akamai.cps.certificate-and-trust-chain.v2+json",
        }

        return self._http_request(
            method="POST", url_suffix=f"{change_path}/input/update/{allowed_input_type_param}", headers=headers, data=payload
        )

    # Created by C.L.

    def acknowledge_warning(self, change_path: str, allowed_input_type_param: str = "post-verification-warnings-ack") -> dict:
        """
            Acknowledge the warning message after updating a enrollment change

        Args:
            change_path: The path that includes enrollmentId and changeId: e.g. /cps/v2/enrollments/enrollmentId/changes/changeId

        Returns:
            Json response as dictionary
        """
        headers = {
            "Accept": "application/vnd.akamai.cps.change-id.v1+json",
            "Content-Type": "application/vnd.akamai.cps.acknowledgement.v1+json",
        }
        payload = '{"acknowledgement": "acknowledge"}'
        return self._http_request(
            method="POST", url_suffix=f"{change_path}/input/update/{allowed_input_type_param}", headers=headers, data=payload
        )

    # Created by C.L.

    def acknowledge_pre_verification_warning(self, change_path: str) -> dict:
        """
            Acknowledge the pre verification warning message after initiate an enrollment change

        Args:
            change_path: The path that includes enrollmentId and changeId: e.g. /cps/v2/enrollments/enrollmentId/changes/changeId

        Returns:
            Json response as dictionary
        """
        headers = {
            "Content-Type": "application/vnd.akamai.cps.acknowledgement.v1+json",
            "Accept": "application/vnd.akamai.cps.change-id.v1+json",
        }

        payload = '{"acknowledgement": "acknowledge"}'
        return self._http_request(
            method="POST", url_suffix=f"{change_path}/input/update/pre-verification-warnings-ack", headers=headers, data=payload
        )

    # Created by C.L. Oct-06-22

    def get_production_deployment(self, enrollment_id: str) -> dict:
        """
            get production deployment by enrollment id.

        Returns:
            Json response as dictionary
        """

        headers = {"accept": "application/vnd.akamai.cps.deployment.v7+json"}

        return self._http_request(
            method="GET",
            url_suffix=f"/cps/v2/enrollments/{enrollment_id}/deployments/production",
            headers=headers,
        )

    # Created by C.L. Oct-06-22
    def get_change_history(self, enrollment_id: str) -> dict:
        """
            get change history by enrollment id.

        Returns:
            Json response as dictionary
        """

        headers = {"accept": "application/vnd.akamai.cps.change-history.v5+json"}

        return self._http_request(
            method="GET",
            url_suffix=f"/cps/v2/enrollments/{enrollment_id}/history/changes",
            headers=headers,
        )

    # Created by C.L.

    def list_groups(self):
        all_groups = self._http_request(method="GET", url_suffix="/identity-management/v2/user-admin/groups")

        return all_groups

    def get_group(self, group_id: int = 0) -> dict:
        """
            Get the information of a group
        Args:
            group_id : Group ID

        Returns:
            Json response as dictionary
        """
        # Add Authorization header to this snippet
        headers = {"Accept": "application/json"}

        return self._http_request(
            method="GET", url_suffix=f"/identity-management/v2/user-admin/groups/{group_id}?actions=false", headers=headers
        )

    # Created by C.L.

    def create_group(self, group_id: int = 0, groupname: str = "") -> dict:
        """
            Create a new group
        Args:
            group_id : Group ID

        Returns:
            Json response as dictionary
        """

        body = {"groupName": groupname}
        # Add Authorization header to this snippet
        headers = {"Accept": "application/json", "Content-Type": "application/json"}

        return self._http_request(
            method="POST", url_suffix=f"/identity-management/v2/user-admin/groups/{group_id}", json_data=body, headers=headers
        )

    # Created by C.L.
    def get_domains(self):
        """
            Get all of the existing domains

        Returns:
            Json response as dictionary
        """
        headers = {"Accept": "application/json"}

        return self._http_request(method="GET", url_suffix="/config-gtm/v1/domains", headers=headers)

    # Created by C.L.
    def get_domain(self, domain_name: str):
        """
            Get information of a specific domain
        Args:
            domain_name : Domain Name

        Returns:
            Json response as dictionary
        """
        url_suffix = f"/config-gtm/v1/domains/{domain_name}"

        headers = {"Accept": "application/vnd.config-gtm.v1.5+json"}
        response = self._http_request(method="GET", url_suffix=url_suffix, headers=headers)
        return response

    # Created by C.L.
    def create_domain(self, group_id: int, domain_name: str) -> dict:
        """
           Creating domains
        Args:
            group_id : The group ID
            domain_name: Domain Name

        Returns:
            Json response as dictionary
        """

        body = {
            "defaultErrorPenalty": 75,
            "defaultTimeoutPenalty": 25,
            "emailNotificationList": ["akamaizers@fisglobal.com"],
            "endUserMappingEnabled": False,
            "mapUpdateInterval": 600,
            "maxProperties": 100,
            "maxResources": 512,
            "maxTestTimeout": 60,
            "maxTTL": 3600,
            "minTestInterval": 0,
            "minTTL": 0,
            "name": domain_name,
            "type": "weighted",
            "loadImbalancePercentage": 10,
            "resources": [],
            "properties": [],
            "datacenters": [],
        }
        headers = {"Accept": "application/vnd.config-gtm.v1.5+json", "Content-Type": "application/vnd.config-gtm.v1.5+json"}
        params = {"gid": group_id}

        return self._http_request(
            method="POST", url_suffix="/config-gtm/v1/domains", params=params, headers=headers, json_data=body
        )

    # Created by C.L.
    def create_datacenter(
        self,
        domain_name: str,
        dc_name: str = "",
        dc_country: str = "",
    ):
        """
        Updating or adding datacenter to existing GTM domain
        Args:

            domain_name: Domain Name
            DC_nam2: The name of the Data center
            dc_country: The country of the Data center


        Returns:
            Json response as dictionary
        """

        body = {
            "nickname": dc_name,
            "scorePenalty": 0,
            "country": dc_country,
            "virtual": True,
            "cloudServerTargeting": False,
            "cloudServerHostHeaderOverride": False,
        }

        headers = {
            "Accept": "application/vnd.config-gtm.v1.5+json",
            "Content-Type": "application/datacenter-vnd-config-gtm.v1.5+json",
        }

        return self._http_request(
            method="POST", url_suffix=f"/config-gtm/v1/domains/{domain_name}/datacenters", headers=headers, json_data=body
        )

    # Created by C.L.

    def update_property(
        self,
        property_type: str,
        domain_name: str,
        property_name: str,
        static_type: str = "",
        property_comments: str = "",
        static_server: str = "",
        server_1: str = "",
        server_2: str = "",
        weight_1: int = 50,
        weight_2: int = 50,
        dc1_id: int = 3131,
        dc2_id: int = 3132,
    ):
        """
        Updating or adding properties to existing GTM domain

        Args:
            property_type : Property Type
            domain_name: Domain Name
            property_name: Property Name
            static_type: The type of static property
            static_server: The server address of static property
            server_1: The address of server 1
            server_2: The address of server 2
            weight_1: The weight of server 1
            weight_2: The weight of server 2

        Returns:
            Json response as dictionary
        """
        if property_type == "static":
            staticRRSets = [  # empty if type!=static
                {"type": static_type, "ttl": 300, "rdata": [static_server]}
            ]
            trafficTargets: List[dict] = []
        elif property_type == "failover":
            staticRRSets = []
            trafficTargets = []
            if server_1 != "":
                trafficTargets.append(
                    {
                        "datacenterId": dc1_id,  # static number
                        "enabled": True,
                        "weight": 1,  # 50 if type== round robin, 1 is primary if type==failover
                        "servers": [
                            server_1  # user input
                        ],
                    }
                )
            if server_2 != "":
                trafficTargets.append(
                    {
                        "datacenterId": dc2_id,  # static number
                        "enabled": True,
                        "weight": 0,  # 50 if type== round robin, 1 is primary if type==failover
                        "servers": [
                            server_2  # user input
                        ],
                    }
                )

        elif property_type == "weighted-round-robin":
            staticRRSets = []
            trafficTargets = []
            if server_1 != "":
                trafficTargets.append(
                    {
                        "datacenterId": dc1_id,  # static number
                        "enabled": True,
                        "weight": weight_1,  # 50 if type== round robin, 1 is primary if type==failover
                        "servers": [
                            server_1  # user input
                        ],
                    }
                )
            if server_2 != "":
                trafficTargets.append(
                    {
                        "datacenterId": dc2_id,
                        "enabled": True,
                        "weight": weight_2,  # 50 if type== round robin, 0 is secondary if type==failover
                        "servers": [
                            server_2  # user input
                        ],
                    }
                )
        else:
            staticRRSets = []
            trafficTargets = []
            demisto.debug(f"{property_type} -> initialized {staticRRSets=} {trafficTargets=}")

        body = {
            "balanceByDownloadScore": False,
            "dynamicTTL": 60,
            "failoverDelay": 0,
            "failbackDelay": 0,
            "ghostDemandReporting": False,
            "comments": property_comments,
            "handoutMode": "normal",
            "handoutLimit": 8,
            "livenessTests": [],
            "mxRecords": [],
            "name": property_name,
            "scoreAggregationType": "mean",
            "stickinessBonusConstant": 0,
            "stickinessBonusPercentage": 0,
            "staticRRSets": staticRRSets,
            "trafficTargets": trafficTargets,
            "type": property_type,
            "useComputedTargets": False,
            "ipv6": False,
        }
        headers = {"Accept": "application/vnd.config-gtm.v1.5+json", "Content-Type": "application/vnd.config-gtm.v1.5+json"}

        return self._http_request(
            method="PUT",
            url_suffix=f"/config-gtm/v1/domains/{domain_name}/properties/{property_name}",
            headers=headers,
            json_data=body,
        )

    def get_network_lists(
        self,
        search: str = None,
        list_type: str = None,
        extended: bool = True,
        include_elements: bool = True,
    ) -> dict:
        """
            Get network lists
        Args:
            search: Only list items that match the specified substring in any network list’s name or list of items.
            list_type: Filters the output to lists of only the given type of network lists if provided, either IP or GEO
            extended: Whether to return extended details in the response
            include_elements: Whether to return all list items.

        Returns:
            Json response as dictionary
        """
        params = {
            "search": search,
            "listType": list_type,
            "extended": extended,
            "includeElements": include_elements,
        }
        return self._http_request(method="GET", url_suffix="/network-list/v2/network-lists", params=params)

    def get_network_list_by_id(self, network_list_id: str) -> dict:
        """
            Get network list by ID
        Args:
            network_list_id: network list ID

        Returns:
            Json response as dictionary
        """
        params = {"extended": True, "includeElements": True}
        return self._http_request(method="GET", url_suffix=f"/network-list/v2/network-lists/{network_list_id}", params=params)

    def create_network_list(
        self, list_name: str, list_type: str, elements: Union[list, str] = None, description: str = None
    ) -> dict:
        """
            Create network list
        Args:
            list_name: List name
            list_type: List type, e.g. IP
            description: Description of the list
            elements: list values

        Returns:
            Json response as dictionary
        """
        body = {"name": list_name, "type": list_type, "description": description, "list": elements if elements else []}
        return self._http_request(method="POST", url_suffix="/network-list/v2/network-lists", json_data=body)

    def delete_network_list(self, network_list_id: str) -> dict:
        """
            Delete network list by ID
        Args:
            network_list_id: network list ID

        Returns:
            Json response as dictionary
        """
        return self._http_request(
            method="DELETE", url_suffix=f"/network-list/v2/network-lists/{network_list_id}", resp_type="response"
        )

    def update_network_list_elements(self, network_list_id: str, elements: Union[list, str]) -> dict:
        """
            Update network list by ID
        Args:
            network_list_id: The ID of the network list to update
            elements: A comma-separated list of elements to add to the network list.

        Returns:
            Json response as dictionary

        Notes: The API needs the body in the structure below:
        {
            "name":"SAMPLE 1 Anomali Blocklist 1",
            "syncPoint": 6,
            "type": "IP",
            "list": [
                "1.2.3.4/15",
                "1.2.3.5"
            ]
        }

        We have everything except syncPoint. To make sure different API clients don’t overwrite each other’s
        data, their API supports optimistic concurrency control for any modifications to network lists.
        Whenever you run the Get a network list GET operation, you need to retain the value of the response’s
        syncPoint and pass it back in when you subsequently run the Update a network list PUT operation. The update
        operation only succeeds if there haven’t been any interim updates by other API clients. If the update fails,
        you get a 409 error response.

        """

        TempStr = elements[0].strip()
        TempStr = TempStr.upper()

        # demisto.results(TempStr)

        if TempStr == "BLANK":
            elements = []

        raw_response: dict = self.get_network_list_by_id(network_list_id=network_list_id)
        if raw_response:
            SyncPoint = raw_response.get("syncPoint")
            Name = raw_response.get("name")
            Type = raw_response.get("type")

        else:
            SyncPoint = None
            Name = None
            Type = None
            demisto.results("Could not get the Sync Point...")

        body = {"name": Name, "syncPoint": SyncPoint, "type": Type, "list": elements}

        return self._http_request(
            method="PUT",
            url_suffix=f"/network-list/v2/network-lists/{network_list_id}?extended=true&includeElements=true",
            json_data=body,
        )

    def activate_network_list(self, network_list_id: str, env: str, comment: str = None, notify: list = None) -> dict:
        """
            Activating network list in STAGING or PRODUCTION
        Args:
            network_list_id: Network list ID
            env: Staging/Production
            comment: Comment to be logged
            notify: List of email to be notified on activation

        Returns:
            Json response as dictionary
        """
        body = {"comments": comment, "notificationRecipients": notify}
        return self._http_request(
            method="POST",
            url_suffix=f"/network-list/v2/network-lists/{network_list_id}/environments/{env}/activate",
            json_data=body,
            resp_type="response",
        )

    def add_elements_to_network_list(self, network_list_id: str, elements: Union[list, str] = None) -> dict:
        """
            Add elements to network list
        Args:
            network_list_id: Network list ID
            elements: List of value to append

        Returns:
            Json response as dictionary
        """
        body = {"list": elements}

        # demisto.results(elements)

        return self._http_request(
            method="POST", url_suffix=f"/network-list/v2/network-lists/{network_list_id}/append", json_data=body
        )

    def remove_element_from_network_list(self, network_list_id: str, element: str) -> dict:
        """
            Remove element from network list
        Args:
            network_list_id: Network list ID
            element: Element to remove

        Returns:
            Json response as dictionary
        """
        params = {"element": element}
        return self._http_request(
            method="DELETE",
            url_suffix=f"/network-list/v2/network-lists/{network_list_id}/elements",
            params=params,
            resp_type="response",
        )

    def get_activation_status(self, network_list_id: str, env: str) -> dict:
        """
            Get activation status of network list in enviorment - Staging/Production
        Args:
            network_list_id: Network list ID
            env: Staging/Production

        Returns:
            Json response as dictionary
        """
        return self._http_request(
            method="GET", url_suffix=f"/network-list/v2/network-lists/{network_list_id}/environments/{env}/status"
        )

    # Created by D.S.
    def new_papi_property(
        self,
        product_id: str,
        property_name: str,
        contract_id: str,
        group_id: str,
    ) -> dict:
        """
            Create a new papi property
        Args:
            product_id
            property_name
            contract_id
            group_id

        Returns:
            The response provides a URL link to the newly created property.
        """
        body = {"productId": product_id, "propertyName": property_name, "ruleFormat": "latest"}

        headers = {"Accept": "application/json", "PAPI-Use-Prefixes": "true"}

        params = {"contractId": contract_id, "groupId": group_id}

        return self._http_request(
            method="POST",
            url_suffix="/papi/v1/properties",
            headers=headers,
            json_data=body,
            params=params,
        )

    # created by D.S.
    def list_papi_property_bygroup(self, contract_id: str, group_id: str) -> dict:
        """
            List properties available for the current contract and group.
        Args:
            contract_id:
            group_id:

        Returns:
            <Response [200]>
            The response lists all properties available for the requested contract and group.
        """

        params = {
            "contractId": contract_id,
            "groupId": group_id,
        }

        headers = {"PAPI-Use-Prefixes": "true"}

        return self._http_request(method="GET", url_suffix="papi/v1/properties", headers=headers, params=params)

    # created by D.S.
    def clone_papi_property(
        self, product_id: str, property_name: str, contract_id: str, group_id: str, property_id: str, version: str
    ) -> dict:
        """
            Clone a new papi property from an existing template property
        Args:
            product_id
            property_name
            contract_id
            group_id

        Returns:
            <Response [201]>
            The response provides a URL link to the newly created property.
        """
        body = {
            "productId": product_id,
            "propertyName": property_name,
            "cloneFrom": {"propertyId": property_id, "version": version, "copyHostnames": "False"},
        }

        headers = {"Accept": "application/json", "PAPI-Use-Prefixes": "true"}

        params = {"contractId": contract_id, "groupId": group_id}

        return self._http_request(method="POST", url_suffix="papi/v1/properties", headers=headers, json_data=body, params=params)

    # created by D.S.
    def add_papi_property_hostname(
        self,
        property_version: str,
        property_id: str,
        contract_id: str,
        group_id: str,
        validate_hostnames: bool,
        include_cert_status: bool,
        cname_from: str,
        edge_hostname_id: str,
    ) -> dict:
        """
            add a hostname into papi property
        Args:
            property_version:
            property_id:
            contract_id:
            group_id:
            validate_hostnames:
            include_cert_status:
            cname_from:
            edge_hostname_id: str,

        Returns:
            <Response [200]>
        """
        body = {
            "add": [
                {
                    "certProvisioningType": "CPS_MANAGED",
                    "cnameType": "EDGE_HOSTNAME",
                    "cnameFrom": cname_from,
                    "edgeHostnameId": edge_hostname_id,
                }
            ]
        }

        headers = {
            "Accept": "application/json",
            "Content-Type": "application/json",
            "PAPI-Use-Prefixes": "true",
        }

        params = {
            "contractId": contract_id,
            "groupId": group_id,
            "validateHostnames": validate_hostnames,
            "includeCertStatus": include_cert_status,
        }

        return self._http_request(
            method="PATCH",
            url_suffix=f"papi/v1/properties/{property_id}/versions/{property_version}/hostnames",
            headers=headers,
            params=params,
            json_data=body,
        )

    # created by D.S.
    def list_papi_edgehostname_bygroup(self, contract_id: str, group_id: str, options: str) -> dict:
        """
            clone a new property from an existing template property
        Args:
            contract_id:
            group_id:
            options:

        Returns:
            <Response [200]>
            The response provides a URL link to the newly created property.
        """

        params = {"contractId": contract_id, "groupId": group_id, "options": options}

        headers = {"PAPI-Use-Prefixes": "true"}

        return self._http_request(method="GET", url_suffix="papi/v1/edgehostnames", headers=headers, params=params)

    # created by D.S.
    def new_papi_edgehostname(
        self,
        product_id: str,
        contract_id: str,
        group_id: str,
        options: str,
        domain_prefix: str,
        domain_suffix: str,
        ip_version_behavior: str,
        secure: str,
        secure_network: str,
        cert_enrollment_id: str,
    ) -> dict:
        """
            add a new edge hostname via Papi
        Args:
            product_id:
            contract_id:
            group_id:
            options:
            domain_prefix:
            domain_suffix:
            ip_version_behavior:
            secure:
            secure_network:
            cert_enrollment_id:

        Returns:
            <Response [200]>

        """
        body = {
            "productId": product_id,
            "domainPrefix": domain_prefix,
            "domainSuffix": domain_suffix,
            "ipVersionBehavior": ip_version_behavior,
            "secure": secure,
            "secureNetwork": secure_network,
            "certEnrollmentId": cert_enrollment_id,
        }

        headers = {"Accept": "application/json", "Content-Type": "application/json", "PAPI-Use-Prefixes": "true"}

        params = {"contractId": contract_id, "groupId": group_id, "options": options}

        return self._http_request(
            method="POST", url_suffix="papi/v1/edgehostnames", headers=headers, json_data=body, params=params
        )

    # created by D.S.
    def list_cps_enrollments(
        self,
        contract_id: str,
    ) -> dict:
        """
            list all cps enrollments
        Args:
            contract_id

        Returns:
            <Response [201]>
            The response provides a URL link to the newly created property.
        """

        headers = {"Accept": "application/vnd.akamai.cps.enrollments.v11+json"}

        contract_id = contract_id.split("_")[1]

        params = {"contractId": contract_id}

        return self._http_request(method="GET", url_suffix="cps/v2/enrollments", headers=headers, params=params)

    # created by D.S.
    def list_papi_cpcodeid_bygroup(self, contract_id: str, group_id: str) -> dict:
        """
            clone a new property from an existing template property
        Args:
            contract_id:
            group_id:

        Returns:
            <Response [200]>
            The response provides a URL link to the newly created property.
        """
        headers = {"PAPI-Use-Prefixes": "true"}

        params = {"contractId": contract_id, "groupId": group_id}

        return self._http_request(method="GET", url_suffix="papi/v1/cpcodes", headers=headers, params=params)

    # created by D.S.
    def new_papi_cpcode(
        self,
        product_id: str,
        contract_id: str,
        group_id: str,
        cpcode_name: str,
    ) -> dict:
        """
            clone a new property from an existing template property
        Args:
            product_id:
            contract_id:
            group_id:
            cpcode_name:

        Returns:
            <Response [201]>
            The response provides a URL link to the newly created property.
        """
        body = {"productId": product_id, "cpcodeName": cpcode_name}

        headers = {"Accept": "application/json", "Content-Type": "application/json", "PAPI-Use-Prefixes": "true"}

        params = {"contractId": contract_id, "groupId": group_id}

        return self._http_request(method="POST", url_suffix="papi/v1/cpcodes", headers=headers, json_data=body, params=params)

    # created by D.S.
    def patch_papi_property_rule(
        self,
        contract_id: str,
        group_id: str,
        property_id: str,
        property_version: str,
        validate_rules: str,
        body,
    ) -> dict:
        """
            clone a new property from an existing template property
        Args:
            contract_id: str,
            group_id: str,
            property_id: str,
            property_version: str,
            validate_rules: str,
            body:

        Returns:
            <Response [201]>
            The response provides a URL link to the newly created property.
        """

        headers = {
            "Accept": "application/vnd.akamai.papirules.latest+json",
            "Content-Type": "application/json-patch+json",
            "PAPI-Use-Prefixes": "true",
        }

        params = {"contractId": contract_id, "groupId": group_id, "validateRules": validate_rules}

        return self._http_request(
            method="PATCH",
            url_suffix=f"/papi/v1/properties/{property_id}/versions/{property_version}/rules",
            headers=headers,
            params=params,
            json_data=body,
        )

    # created by D.S.
    def activate_papi_property(
        self,
        contract_id: str,
        group_id: str,
        property_id: str,
        network: str,
        notify_emails: str,
        property_version: int,
        note: str,
    ):
        """
            activate an property
        Args:
            contract_id: str,
            group_id: str,
            property_id: grp_#######
            network: "STAGING" or "PRODUCTION"
            notify_emails: akamaizers@fisglobal.com
            property_version:

        Returns:
            <Response [204]>
        """
        body = {
            "acknowledgeAllWarnings": "true",
            "activationType": "ACTIVATE",
            "fastPush": "true",
            "ignoreHttpErrors": "true",
            "network": network,
            "notifyEmails": [notify_emails],
            "propertyVersion": property_version,
            "useFastFallback": "false",
            "note": note,
        }

        headers = {"PAPI-Use-Prefixes": "true"}

        params = {"contractId": contract_id, "groupId": group_id}

        return self._http_request(
            method="POST",
            url_suffix=f"/papi/v1/properties/{property_id}/activations",
            headers=headers,
            json_data=body,
            params=params,
        )

    # created by D.S.
    def clone_security_policy(
        self, config_id: int, config_version: int, create_from_security_policy: str, policy_name: str, policy_prefix: str
    ):
        """
            Clone a new security policy from template policy
        Args:
            config_id:
            create_from_security_policy:
            policy_name:
            config_version:

        Returns:
            <Response [204]>
        """
        body = {"createFromSecurityPolicy": create_from_security_policy, "policyName": policy_name, "policyPrefix": policy_prefix}

        headers = {
            "Content-Type": "application/json",
        }

        return self._http_request(
            method="POST",
            url_suffix=f"appsec/v1/configs/{config_id}/versions/{config_version}/security-policies",
            headers=headers,
            json_data=body,
        )

    # created by D.S.
    def new_match_target(
        self,
        config_id: int,
        config_version: int,
        match_type: str,
        bypass_network_lists: list,
        default_file: str,
        file_paths: list,
        hostnames: list,
        policy_id: str,
    ):
        """
            New match target
        Args:
            config_id
            config_version
            type
            bypass_network_lists
            default_file
            file_paths
            hostnames
            securityPolicy

        Returns:
            <Response [204]>

        """

        body = {
            "type": match_type,
            "defaultFile": default_file,
            "securityPolicy": {"policyId": policy_id},
            "bypassNetworkLists": bypass_network_lists,
            "filePaths": file_paths,
            "hostnames": hostnames,
        }

        headers = {
            "Content-Type": "application/json",
        }

        return self._http_request(
            method="POST",
            url_suffix=f"appsec/v1/configs/{config_id}/versions/{config_version}/match-targets",
            headers=headers,
            json_data=body,
        )

    # created by D.S.
    def activate_appsec_config_version(
        self,
        config_id: int,
        config_version: int,
        acknowledged_invalid_hosts: list,
        notification_emails: list,
        action: str,
        network: str,
        note: str,
    ):
        """
        Activate AppSec Configuration version
        Args:
            config_id
            config_version
            acknowledged_invalid_hosts
            notification_emails
            action
            network
            note

        Returns:
            <Response [204]>

        """
        body = {
            "acknowledgedInvalidHosts": acknowledged_invalid_hosts,
            "activationConfigs": [
                {
                    "configId": config_id,
                    "configVersion": config_version,
                }
            ],
            "notificationEmails": notification_emails,
            "action": action,
            "network": network,
            "note": note,
        }
        headers = {
            "Content-Type": "application/json",
        }

        return self._http_request(
            method="POST",
            url_suffix="appsec/v1/activations",
            headers=headers,
            json_data=body,
        )

    # created by D.S.
    def get_appsec_config_activation_status(
        self,
        activation_id: str,
    ):
        """
            Get AppSec Configuration activation Status
        Args:
            activiationId

        Returns:
            <Response [204]>
        """

        return self._http_request(
            method="Get",
            url_suffix=f"appsec/v1/activations/{activation_id}",
        )

    # created by D.S.
    def list_appsec_config(self):
        """
        List security configuration
        Args:

        Returns:
            <Response [204]>
            Sample: TBD
        """

        return self._http_request(
            method="Get",
            url_suffix="appsec/v1/configs",
        )

    # created by D.S.
    def list_appsec_config_versions(self, config_id: str):
        """
            List security configuration versions
        Args:
            config_id

        Returns:
            <Response [204]>
            Sample: TBD
        """

        return self._http_request(
            method="Get",
            url_suffix=f"appsec/v1/configs/{config_id}/versions",
        )

    # created by D.S.
    def list_security_policy(self, config_id: str, config_version):
        """
            List security policy
        Args:
            config_id
            versionId

        Returns:
            <Response [204]>
            Sample: TBD
        """

        params = {"detail": "false"}

        return self._http_request(
            method="Get", url_suffix=f"appsec/v1/configs/{config_id}/versions/{config_version}/security-policies", params=params
        )

    # created by D.S.
    def clone_appsec_config_version(self, config_id: str, create_from_version: str, rule_update: bool = True) -> dict:
        """
        Create a new version of security configuration from a previous version
        Args:
            config_id: AppSec configuration ID
            create_from_version: AppSec configuration version number to create from
            rule_update: Specifies whether the application rules should be migrated to the latest version.

        Returns:
            <Response [204]>
        """
        body = {"createFromVersion": int(create_from_version), "ruleUpdate": rule_update}
        return self._http_request(
            method="Post",
            url_suffix=f"appsec/v1/configs/{config_id}/versions",
            json_data=body,
            timeout=(60, 180),
            retries=0,
        )

    # created by D.S.
    def get_papi_property_activation_status(self, activation_id: int, property_id):
        """
            Get papi property activation Status
        Args:
            activiationId
            property_id
        Returns:
            <Response [204]>
        """

        headers = {"PAPI-Use-Prefixes": "true"}

        return self._http_request(
            method="Get", url_suffix=f"papi/v1/properties/{property_id}/activations/{activation_id}", headers=headers
        )

    # created by D.S.

    def get_papi_edgehostname_creation_status(self, contract_id: str, group_id: str, edgehostname_id: str, options: str):
        """
            Get papi edgehostname creation Status
        Args:
            contract_id
            group_id
            edgehostname_id
            options
        Returns:
            <Response [204]>
        """

        headers = {"Accept": "application/json", "PAPI-Use-Prefixes": "true"}

        return self._http_request(
            method="Get",
            url_suffix=f"papi/v1/edgehostnames/{edgehostname_id}?contractId={contract_id}&groupId={group_id}&options={options}",
            headers=headers,
        )

    # Created by D.S. 2022-10-25

    def modify_appsec_config_selected_hosts(
        self, config_id: int, config_version: int, hostname_list: List[dict], mode: str
    ) -> dict:
        """
            Update the list of selected hostnames for a configuration version.

        Args:
            config_id: A unique identifier for each configuration.
            config_version: A unique identifier for each version of a configuration.
            hostname_list:  A list hostnames is used to modifying the configuration.
            mode: The type of update you want to make to the evaluation hostname list.
                - Use "append" to add additional hostnames.
                - Use "remove" to delete the hostnames from the list.
                - Use "replace" to replace the existing list with the hostnames you pass in your request.

        Returns:
            Json response as dictionary

        Notes:
           hostname_list = [{"hostname": "*.abc.com"}, {"hostname": "*.bdc.com"}]
        """

        headers = {"accept": "application/json", "content-type": "application/json"}

        body = {"hostnameList": hostname_list, "mode": mode}

        return self._http_request(
            method="PUT",
            url_suffix=f"appsec/v1/configs/{config_id}/versions/{config_version}/selected-hostnames",
            headers=headers,
            json_data=body,
        )

    # Created by D.S.

    def update_appsec_config_version_notes(self, config_id: int, config_version: int, notes: str) -> dict:
        """
            Update application secuirty configuration version notes
        Args:
            config_id: The ID of the application seucirty configuration
            config_version: The version number of the application seucirty configuration
            notes:  The notes need to be written into the application seucirty configuration version

        Returns:
            Json response as dictionary

        """

        headers = {"accept": "application/json", "content-type": "application/json"}

        body = {"notes": notes}

        return self._http_request(
            method="PUT",
            url_suffix=f"appsec/v1/configs/{config_id}/versions/{config_version}/version-notes",
            headers=headers,
            json_data=body,
        )

    # created by D.S.

    def list_match_target(self, config_id: int, config_version: int, policy_id: str, includeChildObjectName: str):
        """
            list match targets within a Security Policy of the security configuration
        Args:
            config_id: A unique identifier for each configuration.
            config_version: A unique identifier for each version of a configuration.
            policy_id: Specifies the security policy to filter match targets.
            includeChildObjectName: Specify whether to return the object name in the payload.

        Returns:
            <Response [200]>

        """

        headers = {
            "accept": "application/json",
        }

        return self._http_request(
            method="GET",
            url_suffix=f"appsec/v1/configs/{config_id}/versions/{config_version}/match-targets?policyId="
            f"{policy_id}&includeChildObjectName={includeChildObjectName}",
            headers=headers,
        )

    # created by D.S.

    def modify_match_target(
        self,
        config_id: int,
        config_version: int,
        policy_id: str,
        match_target_id: int,
        match_type: str,
        bypass_network_lists: list,
        default_file: str,
        file_paths: list,
        hostnames: list,
    ):
        """
            modify match target
        Args:
            config_id: A unique identifier for each configuration.
            config_version: A unique identifier for each version of a configuration.
            policy_id: Specifies the security policy to filter match targets.
            match_target_id: A unique identifier for each match target
            bypass_network_lists: Bypass network lists
            default_file: Describes the rule to match on paths.
            file_paths: Contains a list of file paths
            hostnames: A list of hostnames that need to be added into match target

        Returns:
            <Response [204]>

        """

        body = {
            "type": match_type,
            "defaultFile": default_file,
            "securityPolicy": {"policyId": policy_id},
            "bypassNetworkLists": bypass_network_lists,
            "filePaths": file_paths,
            "hostnames": hostnames,
        }
        headers = {
            "accept": "application/json",
            "Content-Type": "application/json",
        }

        return self._http_request(
            method="PUT",
            url_suffix=f"appsec/v1/configs/{config_id}/versions/{config_version}/match-targets/{match_target_id}",
            headers=headers,
            json_data=body,
        )

    # created by D.S.
    def get_papi_property_rule(
        self, contract_id: str, property_id: str, property_version: int, group_id: str, validate_rules: str
    ):
        """
            get papi property rule dictionary
        Args:
            contract_id: str,
            property_id: str,
            property_version: int,
            group_id: str
            validateRules: str
        Returns:
            <Response [200]>

        """

        headers = {"accept": "application/json ", "PAPI-Use-Prefixes": "true"}

        return self._http_request(
            method="GET",
            url_suffix=f"papi/v1/properties/{property_id}/versions/{property_version}"
            f"/rules?contractId={contract_id}"
            f"&groupId={group_id}&validateRules={validate_rules}",
            headers=headers,
        )

    # Created by D.S. 2022-11-25
    def get_papi_property_bygroup(
        self,
        contract_id: str,
        group_id: str,
        property_id: str,
    ) -> dict:
        """
            get property by propertyId with a group
        Args:
            contract_id: Unique identifier for the contract
            group_id: Unique identifier for the group
            property_id: Unique identifier for the property

        Returns:
            <Response [200]>
        """

        params = {
            "contractId": contract_id,
            "groupId": group_id,
        }

        headers = {"accept": "application/json", "PAPI-Use-Prefixes": "true"}

        return self._http_request(method="GET", url_suffix=f"papi/v1/properties/{property_id}", headers=headers, params=params)

    # Created by D.S. 2023-02-27
    def new_papi_property_version(
        self,
        contract_id: str,
        property_id: str,
        group_id: str,
        create_from_version: str,
    ) -> dict:
        """
            Create a new property version based on any previous version.
            All data from the createFromVersion populates the new version, including its rules and hostnames.
        Args:
            contract_id: Unique identifier for the contract.
            property_id: Unique identifier for the property.
            group_id: Unique identifier for the group.
            create_from_version: The property version on which to base the new version.

        Returns:
            The response provides a URL link to the newly created property in dictionary
            {
                "versionLink": "/papi/v1/properties/prp_123456/versions/4?contractId=ctr_X-nYYYYY&groupId=grp_654321"
            }
        """
        body = {"createFromVersion": create_from_version}
        headers = {
            "Accept": "application/json",
            "content-type": "application/json",
        }

        params = {"contractId": contract_id, "groupId": group_id}

        return self._http_request(
            method="POST",
            url_suffix=f"/papi/v1/properties/{property_id}/versions",
            headers=headers,
            json_data=body,
            params=params,
        )

    def list_papi_property_activations(
        self,
        contract_id: str,
        property_id: str,
        group_id: str,
    ) -> dict:
        """
            This lists all activations for all versions of a property, on both production and staging networks.
        Args:
            contract_id: Unique identifier for the contract.
            property_id: Unique identifier for the property.
            group_id: Unique identifier for the group.

        Returns:
            The response provides a dictionary that include a list of activations

        """

        params = {"contractId": contract_id, "groupId": group_id}

        return self._http_request(
            method="GET",
            url_suffix=f"/papi/v1/properties/{property_id}/activations",
            params=params,
        )

    def list_appsec_configuration_activation_history(
        self,
        config_id: int,
    ) -> dict:
        """
            Lists the activation history for a configuration.
            The history is an array in descending order of submitDate.
            The most recent submitted activation lists first. Products: All.
        Args:
            config_id: Unique identifier for the contract.

        Returns:
            The response provides a dictionary that include a list of activations

        """
        headers = {"accept": "application/json"}

        return self._http_request(
            method="GET",
            url_suffix=f"/appsec/v1/configs/{config_id}/activations",
            headers=headers,
        )

    def list_papi_property_by_hostname(
        self,
        hostname: str,
        network: str = None,
        contract_id: str = None,
        group_id: str = None,
    ) -> dict:
        """
            This operation lists active property hostnames for all properties available in an account.
        Args:
            hostname: Filter the results by cnameFrom. Supports wildcard matches with *.
            network: Network of activated hostnames, either STAGING or PRODUCTION.
            contract_id: Unique identifier for the contract.
            group_id: Unique identifier for the group.

        Returns:
            The response provides a dictionary that include a list of properties

        """
        headers = {"accept": "application/json"}
        method = "GET"
        params = {"sort": "hostname:a", "hostname": hostname, "network": network, "contractId": contract_id, "groupId": group_id}
        return self._http_request(
            method=method,
            url_suffix="papi/v1/hostnames",
            params=params,
            headers=headers,
        )

    def list_siteshield_maps(self) -> dict:
        """
            Returns a list of all Site Shield maps that belong to your account.
        Args:
            N/A

        Returns:
            The response provides a list of siteshield maps

        """
        return self._http_request(
            method="GET",
            url_suffix="siteshield/v1/maps",
            headers={"accept": "application/json"},
        )

    def list_cidr_blocks(self, effective_date_gt: str = "", last_action: str = "") -> dict:
        """
            List all CIDR blocks for all services you are subscribed to.
            To see additional CIDR blocks, subscribe yourself to more services and run this operation again
        Args:
            last_action:
                Whether a CIDR block was added, updated, or removed from service.
                You can use this parameter as a sorting mechanism and return only CIDR blocks with a change status of add,
                update, or delete.
                Note that a status of delete means the CIDR block is no longer in service, and you can remove it from your
                firewall rules.
            effective_date_gt:
                The ISO 8601 date the CIDR block starts serving traffic to your origin.
                Expected format MM-DD-YYYY or YYYY-MM-DD
                Ensure your firewall rules are updated to allow this traffic to pass through before the effective date.

        Returns:
            The response provides a list of siteshield maps

        """
        headers = {"accept": "application/json"}
        params = {
            "lastAction": last_action,
            "effectiveDateGt": effective_date_gt,
        }
        method = "GET"
        return self._http_request(
            method=method,
            url_suffix="firewall-rules-manager/v1/cidr-blocks",
            headers=headers,
            params=params,
        )

    def get_cps_enrollment_deployment(
        self,
        enrollment_id: int,
        environment: str,
    ) -> dict:
        """
            Returns the certification/Enarollment deployment status for specific a environtment: production or staging.
        Args:
            enrollment_id: Unique Identifier of the Enrollment on which to perform the desired operation.
            environment: Environment where the certificate is deployed: production or staging

        Returns:
            The response provides a deployment associcated to the enrollment id

        """
        headers = {"accept": "application/vnd.akamai.cps.deployment.v7+json"}
        method = "GET"
        return self._http_request(
            method=method,
            url_suffix=f"cps/v2/enrollments/{enrollment_id}/deployments/{environment}",
            headers=headers,
        )

    def update_cps_enrollment(
        self,
        enrollment_id: str,
        updates: dict,
        deploy_not_after: str = "",
        deploy_not_before: str = "",
        allow_cancel_pending_changes: str = "true",
        allow_staging_bypass: str = "true",
        force_renewal: str = "true",
        renewal_date_check_override: str = "true",
        allow_missing_certificate_addition: str = "true",
    ) -> dict:
        """
            Returns the enrollment change path.
        Args:
            enrollment_id: Unique Identifier of the Enrollment on which to perform the desired operation.
            updates: updates in dict format

        Returns:
            The response provides the enrollment change path

        """
        method = "PUT"
        headers = {
            "Accept": "application/vnd.akamai.cps.enrollment-status.v1+json",
            "content-type": "application/vnd.akamai.cps.enrollment.v11+json",
        }
        params = {
            "allow-cancel-pending-changes": allow_cancel_pending_changes,
            "allow-staging-bypass": allow_staging_bypass,
            "deploy-not-after": deploy_not_after,
            "deploy-not-before": deploy_not_before,
            "force-renewal": force_renewal,
            "renewal-date-check-override": renewal_date_check_override,
            "allow-missing-certificate-addition": allow_missing_certificate_addition,
        }

        return self._http_request(
            method=method, url_suffix=f"cps/v2/enrollments/{enrollment_id}", headers=headers, params=params, json_data=updates
        )

    def get_enrollment_byid(self, enrollment_id: str, json_version: str = "11") -> dict:
        """
            Returns the enrollment with the ID specified.
        Args:
            enrollment_id: Unique Identifier of the Enrollment on which to perform the desired operation.
            json_version: the version of the data structure in Json format

        Reference:
            https://techdocs.akamai.com/cps/reference/get-enrollment

        Returns:
            The response provides the enrollment

        """
        method = "GET"
        headers = {
            "Accept": f"application/vnd.akamai.cps.enrollment.v{json_version}+json",
        }

        return self._http_request(method=method, url_suffix=f"cps/v2/enrollments/{enrollment_id}", headers=headers)

    def update_cps_enrollment_schedule(
        self,
        deploy_not_before: str,
        enrollment_path: str = "",
        enrollment_id: str = "",
        change_id: str = "",
        deploy_not_after: Optional[str] = "",
    ) -> dict:
        """
            Returns the enrollment change path.
        Args:
            enrollment_path:
                Enrollment path found in the pending change location field.
            enrollment_id:
                Unique Identifier of the Enrollment on which to perform the desired operation.
            change_id:
                Chnage ID on which to perform the desired operation.
            deploy_not_after:
                The time after when the change will no longer be in effect.
                This value is an ISO-8601 timestamp. (UTC)
                Sample: 2021-01-31T00:00:00.000Z
            deploy_not_before:
                The time that you want change to take effect. If you do not set this, the change occurs immediately,
                although most changes take some time to take effect even when they are immediately effective.
                This value is an ISO-8601 timestamp. (UTC)
                Sample: 2021-01-31T00:00:00.000Z

        Returns:
            The response provides the enrollment change path

        """
        if enrollment_path == "" and not all(s != "" for s in [enrollment_id, change_id]):
            raise DemistoException(
                'If "enrollment_path" is blank than "enrollment_id" and "change_id" should both contain a value'
            )
        method = "PUT"
        headers = {
            "Accept": "application/vnd.akamai.cps.change-id.v1+json",
            "content-type": "application/vnd.akamai.cps.deployment-schedule.v1+json",
        }
        body = {"notBefore": deploy_not_before, "notAfter": deploy_not_after}
        if enrollment_path == "":
            url_suffix = f"cps/v2/enrollments/{enrollment_id}/changes/{change_id}/deployment-schedule"
        else:
            url_suffix = f"{enrollment_path}/deployment-schedule"
        return self._http_request(method=method, url_suffix=url_suffix, headers=headers, json_data=body)

    def get_cps_change_status(
        self,
        enrollment_path: str = "",
        enrollment_id: str = "",
        change_id: str = "",
    ) -> dict:
        """
            Gets the status of a pending change.
        Args:
            enrollment_path: Enrollment path found in the pending change location field.
            enrollment_id: Unique Identifier of the Enrollment on which to perform the desired operation.
            change_id: The change for this enrollment on which to perform the desired operation.

        Returns:
            The response to provide the change status

        """
        if enrollment_path == "" and not all(s != "" for s in [enrollment_id, change_id]):
            raise DemistoException(
                'If "enrollment_path" is blank than "enrollment_id" and "change_id" should both contain a value'
            )
        headers = {"accept": "application/vnd.akamai.cps.change.v2+json"}
        method = "GET"
        if enrollment_path == "":
            url_suffix = f"cps/v2/enrollments/{enrollment_id}/changes/{change_id}"
        else:
            url_suffix = enrollment_path
        return self._http_request(
            method=method,
            url_suffix=url_suffix,
            headers=headers,
        )

    def list_cps_active_certificates(
        self,
        contract_id: str,
    ) -> dict:
        """
            Lists enrollments with active certificates.
            Note that the rate limit for this operation is 10 requests per minute per account.
        Args:
            contract_id: Specify the contract on which to operate or view.

        Returns:
            The response provides a list of active certificates

        """
        return self._http_request(
            method="GET",
            url_suffix=f"cps/v2/active-certificates?contractId={contract_id}",
            headers={"accept": "application/vnd.akamai.cps.active-certificates.v1+json"},
        )

    def cancel_cps_change(self, change_path: str, account_switch_key: str = "") -> dict:
        """
            Cancels a pending change.

        Args:
            change_path: Change path on which to perform the desired operation.
            account_switch_key: For customers who manage more than one account,
                this runs the operation from another account. The Identity and
                Access Management API provides a list of available account switch keys.

        Returns:
            The response provides a dict of change_path.

        """
        method = "delete"
        headers = {"accept": "application/vnd.akamai.cps.change-id.v1+json"}
        params = {"accountSwitchKey": account_switch_key}
        return self._http_request(
            method=method,
            url_suffix=change_path,
            headers=headers,
            params=params,
        )

<<<<<<< HEAD
    def new_datastream(self,
                       stream_name: str,
                       group_id: int,
                       contract_id: str,
                       properties: list,
                       dataset_fields: list,
                       interval_in_seconds: int = 30,
                       log_format: str = "JSON",
                       field_delimiter: str = "",
                       upload_file_prefix: str = "",
                       upload_file_suffix: str = "",
                       ca_cert: str = "",
                       client_cert: str = "",
                       client_key: str = "",
                       content_type: str = "",
                       custom_header_name: str = "",
                       custom_header_value: str = "",
                       compress_logs: bool = True,
                       destination_type: str = "SPLUNK",
                       display_name: str = "",
                       endpoint: str = "",
                       event_collector_token: str = "",
                       tls_hostname: str = "",
                       notification_emails: list = [],
                       collect_midgress: bool = False,
                       activate: bool = True,) -> dict:
        """
            Creates a stream configuration. Within a stream configuration,
            you can select properties to monitor in the stream, data set fields to collect in logs,
            and a destination to send these log files to. Get the streamId value from the response
            to use in the https://{hostname}/datastream-config-api/v2/log/streams/{streamId} endpoint URL.
            Apart from the log and delivery frequency configurations, you can decide whether to activate
            the stream on making the request or later using the activate parameter.
            Note that only active streams collect and send logs to their destinations.

        Args:
            change_path: Change path on which to perform the desired operation.
            account_switch_key: For customers who manage more than one account,
                this runs the operation from another account. The Identity and
                Access Management API provides a list of available account switch keys.

        Returns:
            The response confirms the stream has been created and returns its details.
        """
        method = 'post'
        url_suffix = 'datastream-config-api/v2/log/streams'
        headers = {
            "Content-Type": "application/json",
            "accept": "application/json"
        }
        params = {"activate": activate}

        body = {
            "streamName": stream_name,
            "groupId": group_id,
            "contractId": contract_id,
            "notificationEmails": notification_emails,
            "properties": properties,
            "datasetFields": dataset_fields,
            "deliveryConfiguration": {
                "frequency": {
                    "intervalInSeconds": interval_in_seconds
                },
                "format": log_format,
                "fieldDelimiter": field_delimiter,
            },
            "destination": {
                "destinationType": destination_type,
                "compressLogs": compress_logs,
                "displayName": display_name,
                "endpoint": endpoint,
                "eventCollectorToken": event_collector_token,
                "caCert": ca_cert,
                "clientCert": client_cert,
                "clientKey": client_key,
                "customHeaderName": custom_header_name,
                "customHeaderValue": custom_header_value,
                "tlsHostname": tls_hostname
            }
        }
        remove_nulls_from_dictionary(body)
        return self._http_request(method=method,
                                  url_suffix=url_suffix,
                                  headers=headers,
                                  json_data=body,
                                  params=params,
                                  )

    def get_cps_enrollment_by_id(self,
                                 enrollment_id: int) -> dict:
=======
    def get_cps_enrollment_by_id(self, enrollment_id: int) -> dict:
>>>>>>> 119d5ad0
        """
            Returns the Enarollment by enrollment id
        Args:
            enrollment_id: Unique Identifier of the Enrollment on which to perform the desired operation.

        Returns:
            The response provides a deployment associcated to the enrollment id

        """
        headers = {"accept": "application/vnd.akamai.cps.enrollment.v12+json"}
        method = "GET"
        return self._http_request(
            method=method,
            url_suffix=f"cps/v2/enrollments/{enrollment_id}",
            headers=headers,
        )

    # created by D.S.
    def list_dns_zones(self):
        """
        List Edge DNS Zones
        Args:

        Returns:
            <Response [200]>
        """

        return self._http_request(
            method="Get",
            url_suffix="config-dns/v2/zones?showAll=true",
        )

    # created by D.S.
    def list_dns_zone_recordsets(self, zone: str):
        """
        List Edge DNS zone recordsets
        Args:
            zone: string. The name of the zone.

        Returns:
            <Response [200]>
        """

        return self._http_request(
            method="Get",
            url_suffix=f"config-dns/v2/zones/{zone}/recordsets?showAll=true",
        )

    def list_idam_properties(self):
        """
        List properties or includes via Identify and Access Managment (IDAM) API

        Returns:
            <Response [200]>
        """

        all_properties = self._http_request(method='GET', url_suffix='/identity-management/v3/user-admin/properties')

        return all_properties

    def list_datastreams(self, group_id: int = 0):
        """
        Returns the latest versions of the stream configurations for all groups within the account.

        Returns:
            <Response [200]>
        """
        url_suffix = '/datastream-config-api/v2/log/streams'
        if group_id != 0:
            url_suffix = f'{url_suffix}?groupId={group_id}'

        all_datastreams = self._http_request(method='GET', url_suffix=url_suffix)

        return all_datastreams

    def get_datastream(self, stream_id: int, version: int):
        """
        Returns information about any version of a stream, including details about the monitored properties,
        logged data set fields, and log delivery destination. If you omit the version query parameter,
        this operation returns the last version of the stream.

        Args:
            stream_id: integer. Uniquely identifies the stream.
            version: integer. Identifies the version of the stream. If omitted, the operation returns the latest version of the
            stream.

        Returns:
            <Response [200]>
        """

        url_suffix = f'/datastream-config-api/v2/log/streams/{stream_id}'
        if version != 0:
            url_suffix = f'{url_suffix}?version={version}'
        datastream = self._http_request(method='GET', url_suffix=url_suffix)

        return datastream

    def list_datastream_groups(self, contract_id: str = ""):
        """
        Returns access groups with contracts on your account. You can later use the groupId and contractId values
        to create and view streams or list properties by group. Set the contractId query parameter to get groups
        for a specific contract.

        Args:
            contract_id: Uniquely identifies the contract that belongs to a group.

        Returns:
            <Response [200]>
        """
        url_suffix = 'datastream-config-api/v2/log/groups'
        if contract_id:
            url_suffix = f'{url_suffix}?contractId={contract_id}'
        groups = self._http_request(method='GET', url_suffix=url_suffix)

        return groups

    def list_datastream_properties_bygroup(self, group_id: int):
        """
        Returns properties that are active on the production and staging network and available within a specific group.
        Run this operation to get and store the propertyId values for the Create a stream and Edit a stream operations.

        Args:
            group_id: integer,required. Uniquely identifies the group that can access the product.

        Returns:
            <Response [200]>
        """

        url_suffix = f'datastream-config-api/v2/log/groups/{group_id}/properties'
        properties = self._http_request(method='GET', url_suffix=url_suffix)

        return properties

    def delete_datastream(self, stream_id: int):
        """
        Deletes a deactivated stream. Deleting a stream means that you can't activate this stream again, and
        that you stop receiving logs for the properties that this stream monitors. Before deleting any stream,
        you need to deactivate it first.

        Args:
            stream_id: Unique identifer of a stream

        Returns:
            <Response [200]>
        """

        url_suffix = f'datastream-config-api/v2/log/streams/{stream_id}'
        output = self._http_request(method='DELETE', url_suffix=url_suffix, resp_type="response")
        return output

    def patch_datastream(self,
                         stream_id: int,
                         body: list,
                         activate: str,
                         ) -> dict:
        """
        Updates selected details of an existing stream. Running this operation using JSON Patch syntax creates
        a stream version that replaces the current one. Currently you can patch a stream using only the REPLACE
        operation. When updating configuration objects such as destination or deliveryConfiguration, pass a
        complete object to avoid overwriting current details with default values for omitted members such as
        tags, uploadFilePrefix, and uploadFileSuffix. Note that only active streams collect and send logs to
        their destinations. You need to set the activate parameter to true while patching active streams, and
        optionally for inactive streams if you want to activate them upon request.

        Args:
            stream_id: The unique identifier of the stream.
            activate: Activates the stream at the time of the request, false by default. When you Edit a stream or
                      Patch a stream that is active, you need to set this member to true.
            body: Json data used to patch the datastream.

        Returns:
            <Response [201]>
            The response provides a URL link to the newly created property.
        """

        headers = {
            "accept": "application/json",
            "content-type": "application/json-patch+json"
        }

        return self._http_request(method='PATCH',
                                  url_suffix=f'datastream-config-api/v2/log/streams/{stream_id}?activate={activate}',
                                  headers=headers,
                                  json_data=body)

    def bulk_property_activation(self,
                                 properties: str,
                                 notify_emails: str,
                                 contract_id: str,
                                 ) -> dict:
        """
        Bulk activate a set of property versions. Alternately, perform a bulk fallback to the previous activation within an hour
        of the previous bulk activation. Base the set of versions to activate on the results of a bulk patch operation, which you
        use in this operation's request. This operation launches an asynchronous process to update properties. To check its
        progress, run the List bulk-activated properties operation, whose link is available in the Location header or
        bulkActivationLink member of this operation's response.

        Args:
            properties: Properties to be activated.
            notify_emails: list of the emails for notification.
            contract_id: Unique identifier of the contract


        Returns:
            <Response [201]>
            The response provides a URL link to the newly created property.
        """

        body = json.loads(properties)

        payload = {
            "activatePropertyVersions": body,
            "defaultActivationSettings": {
                "acknowledgeAllWarnings": True,
                "fastPush": True,
                "useFastFallback": True,
                "notifyEmails": [notify_emails]
            }
        }

        headers = {
            "accept": "application/json",
            "PAPI-Use-Prefixes": "false",
            "content-type": "application/json"
        }

        return self._http_request(method='POST',
                                  url_suffix=f'papi/v1/bulk/activations?contractId={contract_id}',
                                  headers=headers,
                                  json_data=payload)

    def activate_datastream(self,
                            stream_id: int,
                            option: str,
                            ) -> dict:
        """
        Activate/Deactivate the latest version of a DataStream.

        Args:
            stream_id: Uniquely identifies the stream.
            action: "activate" or "deactivate"

        Returns:
            <Response [201]>
            The response provides a URL link to the newly created datastream.
        """

        headers = {
            "accept": "application/json"
        }

        return self._http_request(method='POST',
                                  url_suffix=f'datastream-config-api/v2/log/streams/{stream_id}/{option}',
                                  headers=headers
                                  )

    def update_client_list_entries(self,
                                   list_id: str,
                                   account_switch_key: str = "",
                                   ) -> dict:
        """
            Update client list entries. Append, delete, and update entries in a single batch.
        Args:
            list_id: Unique identifier of client list.
            account_switch_key: For customers who manage more than one account,
                this runs the operation from another account. The Identity and Access Management
                API provides a list of available account switch keys.

        Returns:
            <Response [200]>
            Json response as dictionary
        """

        headers = {
            "accept": "application/json",
            "content-type": "application/json"
        }
        if account_switch_key == "":
            url_suffix = f'client-list/v1/lists/{list_id}/items'
        else:
            url_suffix = f'client-list/v1/lists/{list_id}/items?accountSwitchKey={account_switch_key}'

        return self._http_request(method='POST',
                                  url_suffix=url_suffix,
                                  headers=headers
                                  )

    def activate_a_client_list(self,
                               list_id: str,
                               action: str,
                               comments: str,
                               network: str,
                               notification_recipients: list,
                               account_switch_key: str = "",
                               siebel_ticketid: str = "",
                               ) -> dict:
        """
            Activates a client list on the staging or production network.
        Args:
            list_id: Unique identifier of client list.
            account_switch_key: For customers who manage more than one account,
                this runs the operation from another account. The Identity and Access Management
                API provides a list of available account switch keys.
            action: Actions you can take for a client list: either ACTIVATE or DEACTIVATE.
            comments: A brief description for the activation.
            network: The network environment where you activate your client list: either STAGING or PRODUCTION.
            notification_recipients: Users to notify via email.
            siebel_ticketid: Identifies the Siebel ticket, if the activation is linked to one.

        Returns:
            <Response [200]>
            Json response as dictionary
        """

        headers = {
            "accept": "application/json",
            "content-type": "application/json"
        }

        pre_body = {
            "action": action,
            "network": network,
            "comments": comments,
            "notificationRecipients": notification_recipients,
            "siebelTicketId": siebel_ticketid
        }

        body = filter_empty_values(pre_body)

        if account_switch_key == "":
            url_suffix = f'client-list/v1/lists/{list_id}/activations'
        else:
            url_suffix = f'client-list/v1/lists/{list_id}/activations?accountSwitchKey={account_switch_key}'

        return self._http_request(method='POST',
                                  url_suffix=url_suffix,
                                  headers=headers,
                                  json_data=body,
                                  )

    def get_client_lists(self):
        """
        Get accessible client lists.

        Args:

        Returns:
            <Response [200]>
        """

        url_suffix = 'client-list/v1/lists'
        return self._http_request(method='GET', url_suffix=url_suffix)

    def list_edgehostname(self, contract_id: str, group_id: str):
        """
        Lists all edge hostnames available under a contract.

        Args:
            contract_id: Unique identifier of a contract.
            group_id: Unique identifier of a group.

        Args:

        Returns:
            <Response [200]>
        """
        headers = {
            "accept": "application/json",
            "PAPI-Use-Prefixes": "true"
        }
        if group_id == "na":
            url_suffix = f'papi/v1/edgehostnames?contractId={contract_id}&options=mapDetails'
        else:
            url_suffix = f'papi/v1/edgehostnames?contractId={contract_id}&groupId={group_id}&options=mapDetails'
        return self._http_request(method='GET', url_suffix=url_suffix, headers=headers)


""" HELPER FUNCTIONS """


def get_network_lists_ec(raw_response: list = None) -> tuple[list, list]:
    """
        Get raw response list of networks from Akamai and parse to ec
    Args:
        raw_response: network list fro raw response

    Returns:
        List of network lists by entry context, entry context for human readable
    """
    entry_context = []
    human_readable = []
    if raw_response:
        for network in raw_response:
            entry_context.append(
                assign_params(
                    Name=network.get("name"),
                    Type=network.get("type"),
                    UniqueID=network.get("uniqueId"),
                    CreateDate=network.get("CreateDate"),
                    CreatedBy=network.get("createdBy"),
                    ExpeditedProductionActivationStatus=network.get("expeditedProductionActivationStatus"),
                    ExpeditedStagingActivationStatus=network.get("expeditedStagingActivationStatus"),
                    ProductionActivationStatus=network.get("productionActivationStatus"),
                    StagingActivationStatus=network.get("stagingActivationStatus"),
                    UpdateDate=network.get("updateDate"),
                    UpdatedBy=network.get("updatedBy"),
                    ElementCount=network.get("elementCount"),
                    Elements=network.get("list"),
                )
            )
            human_readable.append(
                assign_params(
                    **{
                        "Name": network.get("name"),
                        "Type": network.get("type"),
                        "Unique ID": network.get("uniqueId"),
                        "Updated by": network.get("updatedBy"),
                        "Production Activation Status": network.get("productionActivationStatus"),
                        "Staging Activation Status": network.get("stagingActivationStatus"),
                        "Element count": network.get("elementCount"),
                    }
                )
            )
    return entry_context, human_readable


def get_list_from_file(entry_id: str = None) -> list:
    """
        Get list of IPs and Geo from txt file
    Args:
        entry_id: Entry ID of uploaded file

    Returns:
        list of IP and Geo
    """
    elements: list = []
    try:
        list_path = demisto.getFilePath(entry_id)["path"]
        with open(list_path) as list_file:
            elements += list_file.read().split("\n")
    except Exception as ex:
        return_error(f"Failed to open txt file: {ex}")
    return elements


# Created by D.S.
def new_papi_property_command_ec(raw_response: dict) -> tuple[list, list]:
    """
        Parse papi propertyLink

    Args:
        raw_response:

    Returns:
        List of property_id
    """
    entry_context = []
    human_readable = []
    if raw_response:
<<<<<<< HEAD
        propertylink = raw_response.get('propertyLink', '')
        regex_match = re.search(r'prp_\d+', propertylink)
        entry_context.append(assign_params(**{
            "PropertyLink": propertylink,
            "PropertyId": regex_match.group(0) if regex_match else '',
        }))
        human_readable.append(assign_params(**{
            "PropertyLink": propertylink,
            "PropertyId": regex_match.group(0) if regex_match else '',
        }))
=======
        propertylink = raw_response.get("propertyLink", "")
        regex_match = re.search("prp_\d+", propertylink)
        entry_context.append(assign_params(PropertyLink=propertylink, PropertyId=regex_match.group(0) if regex_match else ""))
        human_readable.append(assign_params(PropertyLink=propertylink, PropertyId=regex_match.group(0) if regex_match else ""))
>>>>>>> 119d5ad0

    return entry_context, human_readable


# Created by D.S. [Modified on 2023/02/27, add a few new fields]
def list_papi_property_bygroup_ec(raw_response: dict) -> tuple[list, list]:
    """
        Parse papi property
    Args:
        raw_response:
    Returns:
        dictionary of Property
    """
    entry_context = []
    human_readable = []
    if raw_response:
        entry_context.append(
            assign_params(
                AccountId=raw_response.get("accountId", ""),
                ContractId=raw_response.get("contractId", ""),
                GroupId=raw_response.get("groupId", ""),
                PropertyId=raw_response.get("propertyId", ""),
                PropertyName=raw_response.get("propertyName", ""),
                LatestVersion=raw_response.get("latestVersion", ""),
                StagingVersion=raw_response.get("stagingVersion", ""),
                ProductionVersion=raw_response.get("productionVersion", ""),
                AssetId=raw_response.get("assetId", ""),
            )
        )
        human_readable = entry_context
    return entry_context, human_readable


# Created by D.S.
def clone_papi_property_command_ec(raw_response: dict) -> tuple[list, list]:
    """
        Parse papi propertyLink

    Args:
        raw_response:

    Returns:
        List of property_id
    """
    entry_context = []
    human_readable = []
    if raw_response:
<<<<<<< HEAD
        propertylink = raw_response.get('propertyLink', '')
        property_name = raw_response.get('propertyName')
        regex_match = re.search(r'prp_\d+', propertylink)
        entry_context.append(assign_params(**{
            "PropertyLink": propertylink,
            "PropertyName": property_name,
            "PropertyId": regex_match.group(0) if regex_match else '',
        }))
        human_readable.append(assign_params(**{
            "PropertyLink": propertylink,
            "PropertyName": property_name,
            "PropertyId": regex_match.group(0) if regex_match else '',
        }))
=======
        propertylink = raw_response.get("propertyLink", "")
        property_name = raw_response.get("propertyName")
        regex_match = re.search("prp_\d+", propertylink)
        entry_context.append(
            assign_params(
                PropertyLink=propertylink, PropertyName=property_name, PropertyId=regex_match.group(0) if regex_match else ""
            )
        )
        human_readable.append(
            assign_params(
                PropertyLink=propertylink, PropertyName=property_name, PropertyId=regex_match.group(0) if regex_match else ""
            )
        )
>>>>>>> 119d5ad0

    return entry_context, human_readable


# Created by D.S.
def add_papi_property_hostname_command_ec(raw_response: dict) -> tuple[list, list]:
    """
        Parse papi property

    Args:
        raw_response:

    Returns:
        List of etag
    """
    entry_context = []
    human_readable = []
    if raw_response:
        domain_prefix = raw_response.get("domainPrefix")
        edge_hostname_id = raw_response.get("edgeHostnameId")
        etag = raw_response.get("etag")
        entry_context.append(assign_params(DomainPrefix=domain_prefix, EdgeHostnameId=edge_hostname_id, Etag=etag))
        human_readable.append(assign_params(DomainPrefix=domain_prefix, EdgeHostnameId=edge_hostname_id, Etag=etag))

    return entry_context, human_readable


# Created by D.S.
def list_papi_edgehostname_bygroup_ec(raw_response: dict) -> tuple[list, list]:
    """
        parse edgehostnameId

    Args:
        raw_response:

    Returns:
        List of edgehostnameId
    """
    entry_context = []
    human_readable = []
    if raw_response:
        domain_prefix = raw_response.get("domainPrefix")
        edge_hostname_id = raw_response.get("edgeHostnameId")
        entry_context.append(assign_params(DomainPrefix=domain_prefix, EdgeHostnameId=edge_hostname_id))
        human_readable.append(assign_params(DomainPrefix=domain_prefix, EdgeHostnameId=edge_hostname_id))

    return entry_context, human_readable


# Created by D.S.
def new_papi_edgehostname_command_ec(raw_response: dict) -> tuple[list, list]:
    """
        parse edgehostnameId

    Args:
        raw_response:

    Returns:
        List of edgehostnameId
    """
    entry_context = []
    human_readable = []
    if raw_response:
<<<<<<< HEAD
        edgeHostnameLink = raw_response.get('edgeHostnameLink', '')
        domain_prefix = raw_response.get('domainPrefix')
        regex_match = re.search(r'ehn_\d+', edgeHostnameLink)
        edge_hostname_id = regex_match.group(0) if regex_match else ''
        entry_context.append(assign_params(**{
            "EdgeHostnameLink": edgeHostnameLink,
            "DomainPrefix": domain_prefix,
            "EdgeHostnameId": edge_hostname_id,
        }))
        human_readable.append(assign_params(**{
            "EdgeHostnameLink": edgeHostnameLink,
            "DomainPrefix": domain_prefix,
            "EdgeHostnameId": edge_hostname_id,
        }))
=======
        edgeHostnameLink = raw_response.get("edgeHostnameLink", "")
        domain_prefix = raw_response.get("domainPrefix")
        regex_match = re.search("ehn_\d+", edgeHostnameLink)
        edge_hostname_id = regex_match.group(0) if regex_match else ""
        entry_context.append(
            assign_params(EdgeHostnameLink=edgeHostnameLink, DomainPrefix=domain_prefix, EdgeHostnameId=edge_hostname_id)
        )
        human_readable.append(
            assign_params(EdgeHostnameLink=edgeHostnameLink, DomainPrefix=domain_prefix, EdgeHostnameId=edge_hostname_id)
        )
>>>>>>> 119d5ad0

    return entry_context, human_readable


# Created by D.S.
def get_cps_enrollment_by_cnname(raw_response: dict, cnname: str) -> dict:
    """
        get cps enrollment info by common name

    Args:
        raw_response: output from list_cps_enrollments
        cnname:

    Returns:
        full enrollment info for given common name
    """
    for enrollment in raw_response.get("enrollments", []):
        if enrollment.get("csr").get("cn") == cnname:
            return enrollment

    err_msg = f"Error in {INTEGRATION_NAME} Integration - get_cps_enrollment_by_cnname"
    raise DemistoException(err_msg)


# Created by D.S.
def get_cps_enrollment_by_cnname_ec(raw_response: dict) -> tuple[list, list]:
    """
        parse enrollment and abstract enrollmentId

    Args:
        raw_response: output from get_cps_enrollment_by_cnname, individual enrollment

    Returns:
        List of enrollmentId
    """
    entry_context = []
    human_readable = []
    if raw_response:
        enrollmentId = raw_response.get("id")
        cnname = raw_response.get("csr", {}).get("cn")
        entry_context.append(assign_params(EnrollmentId=enrollmentId, CN=cnname))
        human_readable.append(assign_params(EnrollmentId=enrollmentId, CN=cnname))

    return entry_context, human_readable


# Created by D.S.
def list_papi_cpcodeid_bygroup_ec(raw_response: dict) -> tuple[list, list]:
    """
        parse cpcode cpcId
    Args:
        raw_response:
    Returns:
        List of cpcode_id
    """
    entry_context = []
    human_readable = []
    if raw_response:
        cpcode_name = raw_response.get("cpcodeName")
        cpcode_id = raw_response.get("cpcodeId")
        entry_context.append(assign_params(CpcodeName=cpcode_name, CpcodeId=cpcode_id))
        human_readable.append(assign_params(CpcodeName=cpcode_name, CpcodeId=cpcode_id))

    return entry_context, human_readable


# Created by D.S.
def new_papi_cpcode_ec(raw_response: dict) -> tuple[list, list]:
    """
        parse cpcode cpcId

    Args:
        raw_response:

    Returns:
        List of cpcode_id
    """
    entry_context = []
    human_readable = []
    if raw_response:
<<<<<<< HEAD
        cpcodeLink = raw_response.get('cpcodeLink', '')
        cpcode_name = raw_response.get('cpcodeName')
        regex_match = re.search(r'cpc_\d+', cpcodeLink)
        cpcode_id = regex_match.group(0) if regex_match else ''
        entry_context.append(assign_params(**{
            "CpcodeLink": cpcodeLink,
            "CpcodeName": cpcode_name,
            "CpcodeId": cpcode_id
        }))
        human_readable.append(assign_params(**{
            "CpcodeLink": cpcodeLink,
            "CpcodeName": cpcode_name,
            "CpcodeId": cpcode_id
        }))
=======
        cpcodeLink = raw_response.get("cpcodeLink", "")
        cpcode_name = raw_response.get("cpcodeName")
        regex_match = re.search("cpc_\d+", cpcodeLink)
        cpcode_id = regex_match.group(0) if regex_match else ""
        entry_context.append(assign_params(CpcodeLink=cpcodeLink, CpcodeName=cpcode_name, CpcodeId=cpcode_id))
        human_readable.append(assign_params(CpcodeLink=cpcodeLink, CpcodeName=cpcode_name, CpcodeId=cpcode_id))
>>>>>>> 119d5ad0

    return entry_context, human_readable


# Created by D.S.
def patch_papi_property_rule_ec(raw_response: dict) -> tuple[list, list]:
    """
        parse property etag

    Args:
        raw_response:

    Returns:
        List of etag
    """
    entry_context = []
    human_readable = []
    if raw_response:
        etag = raw_response.get("etag")
        entry_context.append(assign_params(Etag=etag))
        human_readable.append(assign_params(Etag=etag))

    return entry_context, human_readable


# Created by D.S.
def activate_papi_property_command_ec(raw_response: dict) -> tuple[list, list]:
    """
        parse property activation_id

    Args:
        raw_response:

    Returns:
        List of activation_id
    """
    entry_context = []
    human_readable = []
    if raw_response:
<<<<<<< HEAD
        activationLink = raw_response.get('activationLink', '')
        regex_match = re.search(r'atv_\d+', activationLink)
        entry_context.append(assign_params(**{
            "ActivationLink": activationLink,
            "ActivationId": regex_match.group(0) if regex_match else '',
        }))
        human_readable.append(assign_params(**{
            "ActivationLink": activationLink,
            "ActivationId": regex_match.group(0) if regex_match else '',
        }))
=======
        activationLink = raw_response.get("activationLink", "")
        regex_match = re.search("atv_\d+", activationLink)
        entry_context.append(
            assign_params(ActivationLink=activationLink, ActivationId=regex_match.group(0) if regex_match else "")
        )
        human_readable.append(
            assign_params(ActivationLink=activationLink, ActivationId=regex_match.group(0) if regex_match else "")
        )
>>>>>>> 119d5ad0

    return entry_context, human_readable


# Created by D.S.
def clone_security_policy_command_ec(raw_response: dict) -> tuple[list, list]:
    """
        parse security policy_id
    Args:
        raw_response:
    Returns:
        List of security policy_id
    """
    entry_context = []
    human_readable = []
    if raw_response:
        config_id = raw_response.get("configId")
        policy_id = raw_response.get("policyId")
        policy_name = raw_response.get("policyName")
        entry_context.append(assign_params(Id=config_id, PolicyId=policy_id, PolicyName=policy_name))
        human_readable.append(assign_params(Id=config_id, PolicyId=policy_id, PolicyName=policy_name))

    return entry_context, human_readable


# Created by D.S.
def new_match_target_command_ec(raw_response: dict) -> tuple[list, list]:
    """
        parse match target Id

    Args:
        raw_response:

    Returns:
        List of match target Id
    """
    entry_context = []
    human_readable = []

    if raw_response:
        config_id = raw_response.get("configId")
        targetId = raw_response.get("targetId")
        policy_id = raw_response.get("securityPolicy", {}).get("policyId")
        entry_context.append(assign_params(Id=config_id, TargetId=targetId, PolicyId=policy_id))
        human_readable.append(assign_params(Id=config_id, TargetId=targetId, PolicyId=policy_id))

    return entry_context, human_readable


# Created by D.S.
def activate_appsec_config_version_command_ec(raw_response: dict) -> tuple[list, list]:
    """
        parse appsec config activation_id

    Args:
        raw_response:

    Returns:
        List of appsec config activation_id
    """
    entry_context = []
    human_readable = []
    if raw_response:
        config_id = raw_response.get("configId")
        activation_id = raw_response.get("activationId")
        entry_context.append(assign_params(Id=config_id, ActivationId=activation_id, Status="submitted"))
        human_readable.append(assign_params(Id=config_id, ActivationId=activation_id, Status="submitted"))
    return entry_context, human_readable


# Created by D.S.
def get_appsec_config_activation_status_command_ec(raw_response: dict) -> tuple[list, list]:
    """
        parse appsec config activation status

    Args:
        raw_response:

    Returns:
        List of activation status
    """
    entry_context = []
    human_readable = []
    if raw_response:
        network = raw_response.get("network")
        status = raw_response.get("status")
        activation_id = raw_response.get("activationId")
        entry_context.append(assign_params(ActivationId=activation_id, Network=network, Status=status))
        human_readable.append(assign_params(ActivationId=activation_id, Network=network, Status=status))
    return entry_context, human_readable


# Created by D.S.
def get_appsec_config_latest_version_command_ec(raw_response: dict) -> tuple[list, list]:
    """
        get latest version of appsec configuration

    Args:
        raw_response:

    Returns:
        Dict of latest version
    """
    entry_context = []
    human_readable = []
    if raw_response:
        name = raw_response.get("name")
        id = raw_response.get("id")
        latestVersion = raw_response.get("latestVersion")
        productionVersion = raw_response.get("productionVersion")
        stagingVersion = raw_response.get("stagingVersion")
        entry_context.append(
            assign_params(
                Name=name, Id=id, LatestVersion=latestVersion, ProductionVersion=productionVersion, StagingVersion=stagingVersion
            )
        )
        human_readable.append(
            assign_params(
                Name=name, Id=id, LatestVersion=latestVersion, ProductionVersion=productionVersion, StagingVersion=stagingVersion
            )
        )
    return entry_context, human_readable


# Created by D.S.
def get_security_policy_id_by_name_command_ec(raw_response: dict, is_baseline_policy) -> tuple[list, list]:
    """
        parse security policy name and Id

    Args:
        raw_response:

    Returns:
        Dict of latest version
    """
    entry_context = []
    human_readable = []
    if raw_response:
        config_id = raw_response.get("Id")
        policy_name = raw_response.get("policyName")
        policy_id = raw_response.get("policyId")
        if is_baseline_policy == "yes":
            entry_context.append(assign_params(Id=config_id, BasePolicyName=policy_name, BasePolicyId=policy_id))
            human_readable.append(assign_params(Id=config_id, BasePolicyName=policy_name, BasePolicyId=policy_id))
        else:
            entry_context.append(assign_params(PolicyName=policy_name, PolicyId=policy_id))
            human_readable.append(assign_params(PolicyName=policy_name, PolicyId=policy_id))
    return entry_context, human_readable


# Created by D.S.


def clone_appsec_config_version_command_ec(raw_response: dict) -> tuple[list, list]:
    """
        parse security policy name and Id

    Args:
        raw_response:

    Returns:
        Dict of latest version
    """
    entry_context = []
    human_readable = []
    if raw_response:
        config_id = raw_response.get("configId")
        version = raw_response.get("version")
        entry_context.append(assign_params(Id=config_id, NewVersion=version))
        human_readable.append(assign_params(Id=config_id, NewVersion=version))
    return entry_context, human_readable


# Created by D.S.


def generate_policy_prefix():
    """
        generate policy_prefix string in length of four with fisrt character in letters and
                    rest of the three characters in letters and digits.
    Args:
        raw_response:
    Returns:
        Dict of latest version
    """
    import random
    import string

    firstChar = random.choice(string.ascii_letters)
    lastThreeChars = "".join(random.choice(string.ascii_letters + string.digits) for _ in range(3))
    return firstChar + lastThreeChars


# Created by D.S.
def get_papi_property_activation_status_command_ec(raw_response: dict) -> tuple[list, list]:
    """
        parse papi property activation status

    Args:
        raw_response:

    Returns:
        List of activation status
    """
    entry_context = []
    human_readable = []
    if raw_response:
        network = raw_response["activations"]["items"][0].get("network")
        status = raw_response["activations"]["items"][0].get("status")
        activation_id = raw_response["activations"]["items"][0].get("activationId")
        entry_context.append(assign_params(ActivationId=activation_id, Network=network, Status=status))
        human_readable.append(assign_params(ActivationId=activation_id, Network=network, Status=status))
    return entry_context, human_readable


# Created by D.S.
def get_papi_edgehostname_creation_status_command_ec(raw_response: dict) -> tuple[list, list]:
    """
        parse papi edgehostname creation status

    Args:
        raw_response:

    Returns:
        List of activation status
    """
    entry_context = []
    human_readable = []
    if raw_response:
        edgehostname_id = raw_response["edgeHostnames"]["items"][0].get("edgeHostnameId")
        status = raw_response["edgeHostnames"]["items"][0].get("status")
        entry_context.append(assign_params(EdgeHostnameId=edgehostname_id, Status=status))
        human_readable.append(assign_params(EdgeHostnameId=edgehostname_id, Status=status))

    return entry_context, human_readable


# Created by D.S. 2022-11-25
def get_papi_property_bygroup_ec(raw_response: dict) -> tuple[list, list]:
    """
        Parse papi property
    Args:
        raw_response:
    Returns:
        dictionary of Property
    """
    entry_context = []
    human_readable = []
    if raw_response:
        entry_context.append(
            assign_params(
                AccountId=raw_response["accountId"],
                ContractId=raw_response["contractId"],
                GroupId=raw_response["groupId"],
                PropertyId=raw_response["propertyId"],
                PropertyName=raw_response["propertyName"],
                LatestVersion=raw_response["latestVersion"],
                StagingVersion=raw_response["stagingVersion"],
                ProductionVersion=raw_response["productionVersion"],
                AssetId=raw_response["assetId"],
            )
        )
        human_readable = entry_context
    return entry_context, human_readable


# Created by D.S. 2023-02-27
def new_papi_property_version_ec(raw_response: dict) -> tuple[list, list]:
    """
        Parse papi propertyLink

    Args:
        raw_response:

    Returns:
        List of property_id
    """
    entry_context = []
    human_readable = []
    if raw_response:
        version_link = raw_response.get("versionLink", "")
        entry_context.append(assign_params(VersionLink=version_link))
        human_readable.append(assign_params(VersionLink=version_link))

    return entry_context, human_readable


def list_papi_property_activations_ec(raw_response: dict) -> tuple[list, list]:
    """
        Parse papi activations

    Args:
        raw_response:

    Returns:
        List of property activations
    """
    entry_context = []
    human_readable = []
    if raw_response:
        activations = raw_response.get("activations", {}).get("items", [])
        entry_context.append(assign_params(Activations=activations))
        human_readable.append(assign_params(Activations=activations))

    return entry_context, human_readable


def list_appsec_configuration_activation_history_ec(raw_response: dict, config_id: int) -> tuple[list, list]:
    """
        Parse Secuirty configuration activation history

    Args:
        raw_response:

    Returns:
        List of property activations
    """
    entry_context = []
    human_readable = []
    if raw_response:
        entry_context.append(assign_params(id=config_id, ActivationHistory=raw_response.get("activationHistory")))
        human_readable.append(assign_params(id=config_id, Activations=raw_response.get("activationHistory")))

    return entry_context, human_readable


def list_papi_property_by_hostname_ec(raw_response: dict, cname_from: str) -> tuple[list, list]:
    """
        Parse papi properties list

    Args:
        raw_response:
        cname_from:

    Returns:
        List of papi properties
    """
    entry_context = []
    human_readable = []
    if raw_response:
        properties = raw_response.get("hostnames", {}).get("items", [])
        entry_context.append(assign_params(CNameFrom=cname_from, Properties=properties))
        human_readable.append(assign_params(CNameFrom=cname_from, Properties=properties))

    return entry_context, human_readable


def list_siteshield_maps_ec(raw_response: dict) -> tuple[list, list]:
    """
        Parse siteshield map

    Args:
        raw_response:

    Returns:
        List of site shield maps
    """
    entry_context = []
    human_readable = []
    if raw_response:
        entry_context = raw_response.get("siteShieldMaps", [])
        human_readable = raw_response.get("siteShieldMaps", [])
    return entry_context, human_readable


def update_cps_enrollment_ec(raw_response: dict) -> tuple[list, list]:
    """
        Parse enrollment change path

    Args:
        raw_response:

    Returns:
        List of enrollment change path
    """
    entry_context = []
    human_readable = []
    if raw_response:
        enrollment = raw_response.get("enrollment", {})
        changes = raw_response.get("changes", [])
        if enrollment != {}:
            enrollmentId = enrollment.split("/")[4]
        else:
            enrollmentId = ""
        if changes != []:
            changeId = changes[0].split("/")[6]
        else:
            changeId = ""
        entry_context.append(assign_params(id=enrollmentId, enrollment=enrollment, changeId=changeId, changes=changes))
        human_readable = entry_context
    return entry_context, human_readable


def update_cps_enrollment_schedule_ec(raw_response: dict) -> tuple[list, list]:
    """
        Parse enrollment change path

    Args:
        raw_response:

    Returns:
        List of enrollment change path
    """
    entry_context = []
    human_readable = []
    if raw_response:
        change = raw_response.get("change", "")
        if change != "":
            enrollmentId = change.split("/")[4]
            changeId = change.split("/")[6]
        else:
            changeId = ""
            enrollmentId = ""
        entry_context.append(assign_params(id=enrollmentId, changeId=changeId, change=change))
        human_readable = entry_context
    return entry_context, human_readable


def try_parsing_date(date: str, arr_fmt: list):
    """
    Check if the date that the user provided as an argument to a command is valid.
    Args:
        date: str - The string representation of the date that the user provided
        arr_fmt: list - A list of possible date formats.
    Returns:
        If the string date from the user is ok - returns the datetime value.
        Else raises a ValueError.
    """
    for fmt in arr_fmt:
        try:
            return datetime.strptime(date, fmt)
        except ValueError:
            pass
    raise ValueError(f"The date you provided does not match the wanted format {arr_fmt}")


<<<<<<< HEAD
def filter_empty_values(d):
    """
    Use a recursive function to filter out keys with empty values at all levels.
    Args:
        d: dictionary to be filtered
    Returns:
        A dictionary without empty list.
    """
    if isinstance(d, dict):
        return {k: filter_empty_values(v) for k, v in d.items() if v not in ([], "", {})}
    elif isinstance(d, list):
        return [filter_empty_values(i) for i in d]
    else:
        return d


''' COMMANDS '''
=======
""" COMMANDS """
>>>>>>> 119d5ad0
# Created by C.L.


@logger
def check_group_command(client: Client, checking_group_name: str) -> tuple[object, dict, Union[list, dict]]:
    raw_response: dict = client.list_groups()
    if raw_response:
        human_readable = f"{INTEGRATION_NAME} - List Groups"
        path = argToList(checking_group_name, separator=">")
        group_list = raw_response
        for path_groupname in path:
            found = False
            for group in group_list:
                if path_groupname == group["groupName"]:
                    group_list = group["subGroups"]
                    found = True
                    break

            if not found:
                context = {
                    "Akamai.CheckGroup": {
                        "Found": False,
                        "checking_group_name": checking_group_name,
                        "groupName": "No Name",
                        "parentGroupId": 0,
                        "groupId": 0,
                    }
                }
                return human_readable, context, raw_response

        context = {
            "Akamai.CheckGroup": {
                "Found": True,
                "checking_group_name": checking_group_name,
                "groupName": group["groupName"],
                "parentGroupId": group.get("parentGroupId", 0),
                "groupId": group.get("groupId", 0),
            }
        }
        return human_readable, context, raw_response
    else:
        return f"{INTEGRATION_NAME} - Could not find any results for given query", {}, {}


# Created by C.L.


@logger
def list_groups_command(client: Client) -> tuple[object, dict, Union[list, dict]]:
    """
    List the information of all groups

    Returns:
    Json response as dictionary
    """
    raw_response: dict = client.list_groups()
    if raw_response:
        human_readable = f"{INTEGRATION_NAME} - List Groups"

        return human_readable, {"Akamai.Group": raw_response}, raw_response
    else:
        return f"{INTEGRATION_NAME} - Could not find any results for given query", {}, {}


# Created by C.L.


@logger
def get_group_command(client: Client, group_id: int = 0) -> tuple[object, dict, Union[list, dict]]:
    """
        Get the information of a group
    Args:
        group_id : Group ID

    Returns:
        Json response as dictionary
    """
    raw_response: dict = client.get_group(group_id)
    if raw_response:
        human_readable = f"{INTEGRATION_NAME} - get Group: {raw_response}"

        return human_readable, {"Akamai.Group": raw_response}, raw_response
    else:
        return f"{INTEGRATION_NAME} - Could not find any results for given query", {}, {}


# Created by C.L.
@logger
def create_enrollment_command(
    client: Client,
    country: str,
    company: str,
    organizational_unit: str,
    city: str,
    admin_contact_address_line_one: str,
    admin_contact_first_name: str,
    admin_contact_last_name: str,
    admin_contact_email: str,
    admin_contact_phone: str,
    tech_contact_first_name: str,
    tech_contact_last_name: str,
    tech_contact_email: str,
    tech_contact_phone: str,
    org_name: str,
    org_country: str,
    org_city: str,
    org_region: str,
    org_postal_code: str,
    org_phone: str,
    org_address_line_one: str,
    contract_id: str,
    certificate_type: str = "third-party",
    csr_cn: str = "",
    change_management: bool = False,
    enable_multi_stacked_certificates: bool = False,
    network_configuration_geography: str = "core",
    network_configuration_quic_enabled: bool = True,
    network_configuration_secure_network: str = "enhanced-tls",
    network_configuration_sni_only: bool = True,
    clone_dns_names: bool = True,
    exclude_sans: bool = False,
    ra: str = "third-party",
    validation_type: str = "third-party",
    sans: list = [],
) -> tuple[object, dict, Union[list, dict]]:
    """
        Create an enrollment
    Args:
        contract_id:                 Contract id
        country:                    country - Two Letter format
        company:                    company Name
        organizational_unit:         Organizational Unit
        city:                       city Name
        admin_contact:               Admin Contact - Dictionary
        tech_contact:                tech_contact - Dictionary
        org:                        Organization name - Dictionary
        csr_cn:                     CName
        contract_id:                 Specify the contract on which to operate or view.
        csr_cn:                     CName to be created
        change_management:           change_management
        certificate_type:            Certificate Type
        enable_multi_stacked_certificates:     Enable Multi Stacked Certificates
        network_configuration_geography:     Network Configuration geography
        network_configuration_quic_enabled:   Network Configuration QuicEnabled
        network_configuration_secure_network: Network Configuration SecureNetwork
        network_configuration_sni_only:       Network Configuration sniOnly
        clone_dns_names:                    Clone DNS Names
        exclude_sans:                       Exclude Sans
        ra: str = "third-party",
        validation_type: str = "third-party"

    Returns:
        Json response as dictionary
    """
    admin_contact = {
        "addressLineOne": admin_contact_address_line_one,
        "firstName": admin_contact_first_name,
        "lastName": admin_contact_last_name,
        "email": admin_contact_email,
        "phone": admin_contact_phone,
    }

    tech_contact = {
        "firstName": tech_contact_first_name,
        "lastName": tech_contact_last_name,
        "email": tech_contact_email,
        "phone": tech_contact_phone,
    }

    org = {
        "name": org_name,
        "country": org_country,
        "city": org_city,
        "region": org_region,
        "postalCode": org_postal_code,
        "phone": org_phone,
        "addressLineOne": org_address_line_one,
    }

    raw_response: dict = client.create_enrollment(
        country=country,
        company=company,
        organizational_unit=organizational_unit,
        city=city,
        admin_contact=admin_contact,
        tech_contact=tech_contact,
        org=org,
        contract_id=contract_id,
        csr_cn=csr_cn,
        change_management=change_management,
        certificate_type=certificate_type,
        enable_multi_stacked_certificates=enable_multi_stacked_certificates,
        network_configuration_geography=network_configuration_geography,
        network_configuration_quic_enabled=network_configuration_quic_enabled,
        network_configuration_secure_network=network_configuration_secure_network,
        network_configuration_sni_only=network_configuration_sni_only,
        clone_dns_names=clone_dns_names,
        exclude_sans=exclude_sans,
        ra=ra,
        validation_type=validation_type,
        sans=sans,
    )

    if raw_response:
        human_readable = f"{INTEGRATION_NAME} - Enrollment {csr_cn} is created successfully"

        return human_readable, {"Akamai.Enrollment": raw_response}, {}
    else:
        return f"{INTEGRATION_NAME} - Could not find any results for given query", {}, {}


def list_enrollments_command(client: Client, contract_id: str) -> tuple[object, dict, Union[list, dict]]:
    """
        List enrollments
    Args:
        contract_id: Specify the contract on which to operate or view.

    Returns:
        Json response as dictionary
    """
    raw_response: dict = client.list_enrollments(contract_id)
    if raw_response:
        human_readable = f"{INTEGRATION_NAME} - List Enrollments"

        return human_readable, {"Akamai.Enrollments": raw_response}, raw_response
    else:
        return f"{INTEGRATION_NAME} - Could not find any results for given query", {}, {}


# Created by C.L.
@logger
def get_enrollment_by_cn_command(client: Client, target_cn: str, contract_id: str = "") -> tuple[object, dict, Union[list, dict]]:
    """
        List enrollments
    Args:
        contract_id: Specify the contract on which to operate or view.

    Returns:
        The enrollment information - Json response as dictionary
    """
    raw_response: dict = client.list_enrollments(contract_id)
    if raw_response:
        human_readable = f"{INTEGRATION_NAME} - List Enrollments"
        context = {}
        for enrollment in raw_response["enrollments"]:
            if "csr" in enrollment and "cn" in enrollment["csr"] and enrollment["csr"]["cn"] == target_cn:
                context = enrollment["csr"]
                context["existing"] = True
                context["target_cn"] = target_cn
                context["changes"] = enrollment["pendingChanges"]
                return human_readable, {"Akamai.Enrollment": context}, raw_response
        context = raw_response
        context["existing"] = False
        context["target_cn"] = target_cn
        return human_readable, {"Akamai.Enrollment": context}, raw_response
    else:
        return f"{INTEGRATION_NAME} - Could not find any results for given query", {}, {}


# Created by C.L.


@logger
def get_change_command(
    client: Client, enrollment_path: str, allowed_input_type_param: str = "third-party-csr"
) -> tuple[object, dict, Union[list, dict]]:
    """
        Get change
    Args:
        enrollment_path: The path that includes enrollmentId and changeId: e.g. /cps/v2/enrollments/enrollmentId/changes/changeId
        allowed_input_type_param: Specify the contract on which to operate or view.

    Returns:
        Json response as dictionary
    """
    raw_response: dict = client.get_change(enrollment_path, allowed_input_type_param)
    if raw_response:
        human_readable = f"{INTEGRATION_NAME} - Get_change"

        return human_readable, {"Akamai.Change": raw_response}, raw_response
    else:
        return f"{INTEGRATION_NAME} - Could not find any results for given query", {}, {}


# Created by C.L.
@logger
def update_change_command(
    client: Client,
    change_path: str,
    certificate: str,
    trust_chain: str,
    allowed_input_type_param: str = "third-party-cert-and-trust-chain",
    key_algorithm: str = "RSA",
) -> tuple[object, dict, Union[list, dict]]:
    """
        Update a change
    Args:
        change_path: The path that includes enrollmentId and changeId : e.g. /cps/v2/enrollments/enrollmentId/changes/changeId
        certificate :certificate,
        trust_chain: trust_chain,
        allowed_input_type_param: Specify the contract on which to operate or view.
        key_algorithm: RSA or ECDSA

    Returns:
        Json response as dictionary
    """
    raw_response: dict = client.update_change(change_path, certificate, trust_chain, allowed_input_type_param, key_algorithm)

    if raw_response:
        human_readable = f"{INTEGRATION_NAME} - Update_change"

        return human_readable, {"Akamai.Change": raw_response}, raw_response
    else:
        return f"{INTEGRATION_NAME} - Could not find any results for given query", {}, {}


# Created by C.L.
@logger
def acknowledge_warning_command(
    client: Client, change_path: str, allowed_input_type_param: str = "post-verification-warnings-ack"
) -> tuple[object, dict, Union[list, dict]]:
    """
    Acknowledge the warning message after updating a enrollment change

    Args:
        change_path: The path that includes enrollmentId and changeId: e.g. /cps/v2/enrollments/enrollmentId/changes/changeId
        allowed_input_type_param:    Enum Found as the last part of Change.allowedInput[].update hypermedia URL.
            supported values include:
                     change-management-ack,
                     lets-encrypt-challenges-completed,
                     post-verification-warnings-ack,
                     pre-verification-warnings-ack.
    Returns:
        Json response as dictionary
    """
    raw_response: dict = client.acknowledge_warning(change_path, allowed_input_type_param)

    if raw_response:
        human_readable = f"{INTEGRATION_NAME} - Acknowledge_warning"

        return human_readable, {"Akamai.Acknowledge": raw_response}, raw_response
    else:
        return f"{INTEGRATION_NAME} - Could not find any results for given query", {}, {}


# Created by C.L.
@logger
def acknowledge_pre_verification_warning_command(client: Client, change_path: str) -> tuple[object, dict, Union[list, dict]]:
    raw_response: dict = client.acknowledge_pre_verification_warning(change_path)

    if raw_response:
        human_readable = f"{INTEGRATION_NAME} - Acknowledge_warning"

        return human_readable, {"Akamai.Acknowledge": raw_response}, raw_response
    else:
        return f"{INTEGRATION_NAME} - Could not find any results for given query", {}, {}


# Created by C.L. Oct-06-22


def get_production_deployment_command(client: Client, enrollment_id: str) -> tuple[object, dict, Union[list, dict]]:
    raw_response: dict = client.get_production_deployment(enrollment_id)

    if raw_response:
        human_readable = f"{INTEGRATION_NAME} - Get_production_deployment"

        return human_readable, {"Akamai.ProductionDeployment": raw_response}, raw_response
    else:
        return f"{INTEGRATION_NAME} - Could not find any results for given query", {}, {}


# Created by C.L. Oct-06-22


def get_change_history_command(client: Client, enrollment_id: str) -> tuple[object, dict, Union[list, dict]]:
    raw_response: dict = client.get_change_history(enrollment_id)

    if raw_response:
        human_readable = f"{INTEGRATION_NAME} - Get_change_history"

        return human_readable, {"Akamai.ChangeHistory": raw_response}, raw_response
    else:
        return f"{INTEGRATION_NAME} - Could not find any results for given query", {}, {}


# Created by C.L.
@logger
def create_group_command(client: Client, group_path: str = "") -> tuple[object, dict, Union[list, dict]]:
    """
        Create a new group
    Args:
        groupID : Group ID

    Returns:
        Json response as dictionary
    """

    raw_response_list: list = client.list_groups()
    if raw_response_list:
        if group_path != "":
            path = group_path.split(">")
            group_list = raw_response_list
            found_groupId: int = 0
            for path_groupname in path:
                found = False
                for group in group_list:
                    if path_groupname == group["groupName"]:
                        group_list = group["subGroups"]
                        found = True
                        found_groupId = group.get("groupId", 0)
                        break
                if not found:
                    create_folder = client.create_group(found_groupId, path_groupname)
                    found_groupId = create_folder.get("groupId", 0)
                    group_list = [client.get_group(found_groupId)]
        human_readable = f"{INTEGRATION_NAME} - Group {group_path} is created successfully"

        return human_readable, {"Akamai.CreateGroup": found_groupId}, {}
    else:
        return f"{INTEGRATION_NAME} - Could not find any results for given query", {}, {}


# Created by C.L.


def get_domains_command(client: Client) -> tuple[object, dict, Union[list, dict]]:
    """
        Get all of the existing domains

    Returns:
        Json response as dictionary
    """
    raw_response: dict = client.get_domains()
    if raw_response:
        human_readable = f"{INTEGRATION_NAME} - Domains are listed successfully"

        return human_readable, {"Akamai.Domain": raw_response}, {}
    else:
        return f"{INTEGRATION_NAME} - Could not find any results for given query", {}, {}


def get_domain_command(client: Client, domain_name: str) -> tuple[object, dict, Union[list, dict]]:
    """
        Get information of a specific domain
    Args:
        domain_name : Domain Name

    Returns:
        Json response as dictionary
    """
    raw_response: dict = client.get_domain(domain_name)
    if raw_response:
        human_readable = f"{INTEGRATION_NAME} - The domain is listed successfully"

        return human_readable, {"Akamai.Domain": raw_response}, {}
    else:
        return f"{INTEGRATION_NAME} - Could not find any results for given query", {}, {}


@logger
def create_domain_command(client: Client, group_id: int, domain_name: str) -> tuple[object, dict, Union[list, dict]]:
    """
       Creating domains
    Args:
        group_id : The group ID
        domain_name: Domain Name

    Returns:
        Json response as dictionary
    """

    raw_response: dict = client.create_domain(group_id, domain_name=domain_name)
    if raw_response:
        human_readable = f"{INTEGRATION_NAME} - Domain is created successfully"

        return human_readable, {"Akamai.Domain": raw_response}, {}
    else:
        return f"{INTEGRATION_NAME} - Could not find any results for given query", {}, {}


# Created by C.L.
@logger
def create_datacenter_command(
    client: Client, domain_name: str, dc_name: str = "", dc_country: str = "US"
) -> tuple[object, dict, Union[list, dict]]:
    """
    Updating or adding datacenter to existing GTM domain
    Args:

        domain_name: Domain Name
        DC_nam2: The name of the Data center
        dc_country: The country of the Data center


    Returns:
        Json response as dictionary
    """

    raw_response: dict = client.create_datacenter(domain_name, dc_name, dc_country)
    if raw_response:
        human_readable = f"{INTEGRATION_NAME} - Datacenter is created successfully"

        return human_readable, {"Akamai.Datacenter": raw_response}, {}
    else:
        return f"{INTEGRATION_NAME} - Could not find any results for given query", {}, {}


# Created by C.L.
@logger
def update_property_command(
    client: Client,
    property_type: str,
    domain_name: str,
    property_name: str,
    static_type: str = "",
    property_comments: str = "",
    static_server: str = "",
    server_1: str = "",
    server_2: str = "",
    weight_1: int = 50,
    weight_2: int = 50,
    dc1_id: int = 3131,
    dc2_id: int = 3132,
) -> tuple[object, dict, Union[list, dict]]:
    """
    Updating or adding properties to existing GTM domain

    Args:
        property_type : Property Type
        domain_name: Domain Name
        property_name: Property Name
        static_type: The type of static property
        static_server: The server address of static property
        server_1: The address of server 1
        server_2: The address of server 2
        weight_1: The weight of server 1
        weight_2: The weight of server 2

    Returns:
        Json response as dictionary
    """
    raw_response: dict = client.update_property(
        property_type,
        domain_name=domain_name,
        property_name=property_name,
        static_type=static_type,
        static_server=static_server,
        property_comments=property_comments,
        server_1=server_1,
        server_2=server_2,
        weight_1=weight_1,
        weight_2=weight_2,
        dc1_id=dc1_id,
        dc2_id=dc2_id,
    )
    if raw_response:
        human_readable = f"{INTEGRATION_NAME} - Property is created successfully"

        return human_readable, {"Akamai.Property": raw_response}, {}
    else:
        return f"{INTEGRATION_NAME} - Could not find any results for given query", {}, {}


@logger
def test_module_command(client: Client, *_) -> tuple[None, None, str]:
    """Performs a basic GET request to check if the API is reachable and authentication is successful.

    Args:
        client: Client object with request
        *_: Usually demisto.args()

    Returns:
        'ok' if test successful.

    Raises:
        DemistoException: If test failed.
    """
    results = client.test_module()
    if "links" in results:
        return None, None, "ok"
    raise DemistoException(f"Test module failed, {results}")


@logger
def get_network_lists_command(
    client: Client,
    search: str = None,
    list_type: str = None,
    extended: str = "true",
    include_elements: str = "true",
) -> tuple[object, dict, Union[list, dict]]:
    """Get network lists

    Args:
        client: Client object with request
        search: Only list items that match the specified substring in any network list’s name or list of items.
        list_type: Filters the output to lists of only the given type of network lists if provided, either IP or GEO.
        extended: Whether to return extended details in the response
        include_elements: Whether to return all list items.

    Returns:
        human readable (markdown format), entry context and raw response
    """
    raw_response: dict = client.get_network_lists(
        search=search, list_type=list_type, extended=(extended == "true"), include_elements=(include_elements == "true")
    )
    if raw_response:
        title = f"{INTEGRATION_NAME} - network lists"
        entry_context, human_readable_ec = get_network_lists_ec(raw_response.get("networkLists"))
        context_entry: dict = {
            f"{INTEGRATION_CONTEXT_NAME}.NetworkLists.Lists(val.UniqueID && val.UniqueID == obj.UniqueID && val.UpdateDate &&"
            f" val.UpdateDate == obj.UpdateDate)": entry_context
        }
        human_readable = tableToMarkdown(name=title, t=human_readable_ec, removeNull=True)

        return human_readable, context_entry, raw_response
    else:
        return f"{INTEGRATION_NAME} - Could not find any results for given query", {}, {}


@logger
def get_network_list_by_id_command(client: Client, network_list_id: str) -> tuple[object, dict, Union[list, dict]]:
    """Get network list by ID

    Args:
        client: Client object with request
        network_list_id: Unique ID of network list

    Returns:
        human readable (markdown format), entry context and raw response
    """
    raw_response: dict = client.get_network_list_by_id(network_list_id=network_list_id)
    if raw_response:
        title = f"{INTEGRATION_NAME} - network list {network_list_id}"
        entry_context, human_readable_ec = get_network_lists_ec([raw_response])
        context_entry: dict = {
            f"{INTEGRATION_CONTEXT_NAME}.NetworkLists.Lists(val.UniqueID && val.UniqueID == obj.UniqueID &&"
            f" val.UpdateDate && val.UpdateDate == obj.UpdateDate)": entry_context
        }
        human_readable = tableToMarkdown(name=title, t=human_readable_ec, removeNull=True)

        return human_readable, context_entry, raw_response
    else:
        return f"{INTEGRATION_NAME} - Could not find any results for given query", {}, {}


@logger
def create_network_list_command(
    client: Client,
    list_name: str,
    list_type: str,
    description: str = None,
    entry_id: str = None,
    elements: Union[str, list] = None,
) -> tuple[object, dict, Union[list, dict]]:
    """
        Create network list

    Args:
        client: Client object with request
        list_name: Network list name
        list_type: Network list type IP/GEO
        description: Network list description
        entry_id: Entry ID of list file (Each line should have one IP or GEO)
        elements: Elements separated by commas

    Returns:
        human readable (markdown format), entry context and raw response
    """
    if entry_id:
        elements = get_list_from_file(entry_id)
    else:
        elements = argToList(elements)
    raw_response: dict = client.create_network_list(
        list_name=list_name, list_type=list_type, elements=elements, description=description
    )
    entry_context, human_readable_ec = get_network_lists_ec([raw_response])
    if raw_response:
        title = f"{INTEGRATION_NAME} - network list {list_name} created successfully"
        context_entry: dict = {
            f"{INTEGRATION_CONTEXT_NAME}.NetworkLists.Lists(val.UniqueID && val.UniqueID == obj.UniqueID && val.UpdateDate &&"
            f" val.UpdateDate == obj.UpdateDate)": entry_context
        }
        human_readable = tableToMarkdown(name=title, t=human_readable_ec, removeNull=True)

        return human_readable, context_entry, raw_response
    else:
        return f"{INTEGRATION_NAME} - Could not find any results for given query", {}, {}


@logger
def delete_network_list_command(client: Client, network_list_id: str) -> tuple[object, dict, Union[list, dict]]:
    """Delete network list by ID

    Args:
        client: Client object with request
        network_list_id: Unique ID of network list

    Returns:
        human readable (markdown format), entry context and raw response
    """
    raw_response = client.delete_network_list(network_list_id=network_list_id)
    if raw_response:
        human_readable = f"**{INTEGRATION_NAME} - network list {network_list_id} deleted**"
        return human_readable, {}, {}
    else:
        return f"{INTEGRATION_NAME} - Could not find any results for given query", {}, {}


@logger
def update_network_list_elements_command(
    client: Client, network_list_id: str, elements: Union[str, list] = None
) -> tuple[object, dict, Union[list, dict]]:
    """Update network list by ID

    Args:
        client: Client object with request
        network_list_id: Unique ID of network list

    Returns:
        human readable (markdown format), entry context and raw response
    """

    elements = argToList(elements)
    # demisto.results(elements)

    raw_response = client.update_network_list_elements(network_list_id=network_list_id, elements=elements)  # type: ignore # noqa

    if raw_response:
        human_readable = f"**{INTEGRATION_NAME} - network list {network_list_id} updated**"
        return human_readable, {}, {}
    else:
        return f"{INTEGRATION_NAME} - Could not find any results for given query", {}, {}


@logger
def activate_network_list_command(
    client: Client, network_list_ids: str, env: str, comment: str = None, notify: str = None
) -> tuple[object, dict, Union[list, dict]]:
    """Activate network list by ID

    Args:
        client: Client object with request
        network_list_ids: Unique ID of network list
        env: STAGING or PRODUCTION
        comment: Comment to be logged
        notify: Email to notify on activation

    Returns:
        human readable (markdown format), entry context and raw response
    """
    network_list_ids = argToList(network_list_ids)
    human_readable = ""
    for network_list_id in network_list_ids:
        try:
            raw_response = client.activate_network_list(
                network_list_id=network_list_id, env=env, comment=comment, notify=argToList(notify)
            )
            if raw_response:
                human_readable += f"{INTEGRATION_NAME} - network list **{network_list_id}** activated on {env} **successfully**\n"
        except DemistoException as e:
            if "This list version is already active" in e.args[0]:
                human_readable += f"**{INTEGRATION_NAME} - network list {network_list_id} already active on {env}**\n"
        except requests.exceptions.RequestException:
            human_readable += f"{INTEGRATION_NAME} - Could not find any results for given query\n"

    return human_readable, {}, {}


@logger
def add_elements_to_network_list_command(
    client: Client, network_list_id: str, entry_id: str = None, elements: Union[str, list] = None
) -> tuple[object, dict, Union[list, dict]]:
    """Add elements to network list by ID

    Args:
        client: Client object with request
        network_list_id: Unique ID of network list
        entry_id: Entry ID of list file (Each line should have one IP or GEO)
        elements: Elements separated by commas

    Returns:
        human readable (markdown format), entry context and raw response
    """
    if entry_id:
        elements = get_list_from_file(entry_id)
    else:
        elements = argToList(elements)
    raw_response: dict = client.add_elements_to_network_list(network_list_id=network_list_id, elements=elements)
    if raw_response:
        title = f"**{INTEGRATION_NAME} - elements added to network list {network_list_id} successfully**"
        human_readable = tableToMarkdown(name=title, t={"elements": elements}, removeNull=True)
        return human_readable, {}, {}
    else:
        return f"{INTEGRATION_NAME} - Could not find any results for given query", {}, {}


@logger
def remove_element_from_network_list_command(
    client: Client, network_list_id: str, element: str
) -> tuple[object, dict, Union[list, dict]]:
    """Remove element from network list by ID

    Args:
        client: Client object with request
        network_list_id: Unique ID of network list
        element: Element to be removed

    Returns:
        human readable (markdown format), entry context and raw response
    """
    raw_response: dict = client.remove_element_from_network_list(network_list_id=network_list_id, element=element)
    if raw_response:
        human_readable = f"**{INTEGRATION_NAME} - element {element} removed from network list {network_list_id} successfully**"
        return human_readable, {}, {}
    else:
        return f"{INTEGRATION_NAME} - Could not find any results for given query", {}, {}


@logger
def get_activation_status_command(
    client: Client, network_list_ids: Union[str, list], env: str
) -> tuple[str, dict, Union[list, dict]]:
    """Get activation status

    Args:
        client: Client object with request
        network_list_ids: Unique ID of network list (can be list as a string)
        env: STAGING or PRODUCTION

    Returns:
        human readable (markdown format), entry context and raw response
    """
    network_list_ids = argToList(network_list_ids)
    raws = []
    ecs = []
    context_entry: dict = {}
    human_readable = ""
    for network_list_id in network_list_ids:
        try:
            raw_response: dict = client.get_activation_status(network_list_id=network_list_id, env=env)
            if raw_response:
                raws.append(raw_response)
                if env == "PRODUCTION":
                    ecs.append({"UniqueID": network_list_id, "ProductionStatus": raw_response.get("activationStatus")})
                elif env == "STAGING":
                    ecs.append({"UniqueID": network_list_id, "StagingStatus": raw_response.get("activationStatus")})
                human_readable += (
                    f"{INTEGRATION_NAME} - network list **{network_list_id}** is "
                    f"**{raw_response.get('activationStatus')}** in **{env}**\n"
                )
        except DemistoException as e:
            if "The Network List ID should be of the format" in e.args[0]:
                human_readable += f"{INTEGRATION_NAME} - network list **{network_list_id}** canot be found\n"
        except requests.exceptions.RequestException:
            human_readable += f"{INTEGRATION_NAME} - Could not find any results for given query\n"

    if env == "PRODUCTION":
        context_entry = {f"{INTEGRATION_CONTEXT_NAME}.NetworkLists.ActivationStatus(val.UniqueID == obj.UniqueID)": ecs}
    elif env == "STAGING":
        context_entry = {f"{INTEGRATION_CONTEXT_NAME}.NetworkLists.ActivationStatus(val.UniqueID == obj.UniqueID)": ecs}

    return human_readable, context_entry, raws


# Created by D.S.
def clone_papi_property_command(
    client: Client,
    product_id: str,
    property_name: str,
    contract_id: str,
    group_id: str,
    property_id: str,
    version: str,
    check_existence_before_create="yes",
) -> tuple[str, dict, Union[list, dict]]:
    """
        Post clone property command
    Args:
        client: Client object with request
        product_id
        property_name
        contract_id
        group_id
        property_id: source property_id to be cloned from
        version
        check_existence_before_create: Do not create a new one if one with the same name already exists. Default is "yes".
    Returns:
        human readable (markdown format), entry context and raw response
    """
    title = ""
    human_readable_ec: list = []
    isExistingOneFound = False
    if check_existence_before_create.lower() == "yes":
        raw_response: dict = client.list_papi_property_bygroup(contract_id=contract_id, group_id=group_id)
        lookupKey = "propertyName"
        lookupValue = property_name
        returnDict = next((item for item in raw_response["properties"]["items"] if item[lookupKey] == lookupValue), None)
        if returnDict is not None:
            isExistingOneFound = True
            title = f"{INTEGRATION_NAME} - new papi property command - found existing property"
            entry_context, human_readable_ec = list_papi_property_bygroup_ec(returnDict)

    if not isExistingOneFound:
        raw_response = client.clone_papi_property(
            product_id=product_id,
            property_name=property_name,
            contract_id=contract_id,
            group_id=group_id,
            property_id=property_id,
            version=version,
        )
        if raw_response:
            title = f"{INTEGRATION_NAME} - Clone papi property {property_name} in group {group_id} from {property_id}"
            raw_response["propertyName"] = property_name
            entry_context, human_readable_ec = clone_papi_property_command_ec(raw_response)
    context_entry: dict = {
        f"{INTEGRATION_CONTEXT_NAME}.PapiProperty(val.PropertyName && val.PropertyName == obj.PropertyName)": entry_context
    }
    human_readable = tableToMarkdown(name=title, t=human_readable_ec, removeNull=True)

    return human_readable, context_entry, raw_response


# Created by D.S.
def add_papi_property_hostname_command(
    client: Client,
    property_version: str,
    property_id: str,
    contract_id: str,
    group_id: str,
    validate_hostnames: str,
    include_cert_status: str,
    cname_from: str,
    edge_hostname_id: str,
    sleep_time: str = "30",
) -> tuple[str, dict, Union[list, dict]]:
    """
        add hostname papi property

    Args:
        client: Client object with request
        property_version:
        property_id:
        contract_id:
        group_id:
        validate_hostnames:
        include_cert_status:
        cname_from:
        edge_hostname_id:

    Returns:
        human readable (markdown format), entry context and raw response
    """

    raw_response: dict = client.add_papi_property_hostname(
        property_version=property_version,
        property_id=property_id,
        contract_id=contract_id,
        group_id=group_id,
        validate_hostnames=argToBoolean(validate_hostnames),
        include_cert_status=argToBoolean(include_cert_status),
        cname_from=cname_from,
        edge_hostname_id=edge_hostname_id,
    )
    time.sleep(int(sleep_time))

    title = f"{INTEGRATION_NAME} - Add hostname papi property"
    raw_response["domainPrefix"] = cname_from
    raw_response["edgeHostnameId"] = edge_hostname_id
    entry_context, human_readable_ec = add_papi_property_hostname_command_ec(raw_response)
    context_entry: dict = {
        f"{INTEGRATION_CONTEXT_NAME}.PapiProperty.EdgeHostnames(val.DomainPrefix && val.DomainPrefix"
        f" == obj.DomainPrefix)": entry_context
    }
    human_readable = tableToMarkdown(
        name=title,
        t=human_readable_ec,
        removeNull=True,
    )

    return human_readable, context_entry, raw_response


# Created by D.S.
def list_papi_edgehostname_bygroup_command(
    client: Client, contract_id: str, group_id: str, domain_prefix: str
) -> tuple[str, dict, Union[list, dict]]:
    """
        add papi edge hostname command
    Args:
        client: Client object with request
        contract_id:
        group_id:
        options:
        domain_prefix:
    Returns:
        human readable (markdown format), entry context and raw response
    """
    raw_response: dict = client.list_papi_edgehostname_bygroup(contract_id=contract_id, group_id=group_id, options="mapDetails")
    lookupKey = "domainPrefix"
    lookupValue = domain_prefix
    returnDict = next((item for item in raw_response["edgeHostnames"]["items"] if item[lookupKey] == lookupValue), None)

    title = f"{INTEGRATION_NAME} - new papi edgeHostname command"
    # raw_response["domainPrefix"] = domain_prefix
    entry_context, human_readable_ec = list_papi_edgehostname_bygroup_ec(returnDict)  # type: ignore
    context_entry: dict = {
        f"{INTEGRATION_CONTEXT_NAME}.PapiProperty.EdgeHostnames"
        f"(val.DomainPrefix && val.DomainPrefix == obj.DomainPrefix)": entry_context
    }
    human_readable = tableToMarkdown(
        name=title,
        t=human_readable_ec,
        removeNull=True,
    )

    return human_readable, context_entry, raw_response


# Created by D.S.
def new_papi_edgehostname_command(
    client: Client,
    product_id: str,
    contract_id: str,
    group_id: str,
    options: str,
    domain_prefix: str,
    domain_suffix: str,
    ip_version_behavior: str,
    secure: str,
    secure_network: str,
    cert_enrollment_id: str,
    check_existence_before_create="yes",
) -> tuple[str, dict, Union[list, dict]]:
    """
        add papi edge hostname command

    Args:
        client: Client object with request
        product_id:
        contract_id:
        group_id:
        options:
        domain_prefix:
        domain_suffix:
        ip_version_behavior:
        secure:
        secure_network:
        cert_enrollment_id:
        check_existence_before_create: Do not create a new one if one with the same name already exists. Default is "yes".

    Returns:
        human readable (markdown format), entry context and raw response
    """
    title = ""
    human_readable_ec: list = []
    isExistingOneFound = False
    if check_existence_before_create.lower() == "yes":
        raw_response: dict = client.list_papi_edgehostname_bygroup(
            contract_id=contract_id, group_id=group_id, options="mapDetails"
        )
        lookupKey = "domainPrefix"
        lookupValue = domain_prefix
        returnDict = next((item for item in raw_response["edgeHostnames"]["items"] if item[lookupKey] == lookupValue), None)
        if returnDict is not None:
            isExistingOneFound = True
            title = f"{INTEGRATION_NAME} - new papi edgeHostname command - found existing edgeHostname"
            entry_context, human_readable_ec = list_papi_edgehostname_bygroup_ec(returnDict)

    if not isExistingOneFound:
        raw_response = client.new_papi_edgehostname(
            product_id=product_id,
            contract_id=contract_id,
            group_id=group_id,
            options=options,
            domain_prefix=domain_prefix,
            domain_suffix=domain_suffix,
            ip_version_behavior=ip_version_behavior,
            secure=secure,
            secure_network=secure_network,
            cert_enrollment_id=cert_enrollment_id,
        )
        if raw_response:
            title = f"{INTEGRATION_NAME} - new papi edgeHostname command"
            raw_response["domainPrefix"] = domain_prefix
            entry_context, human_readable_ec = new_papi_edgehostname_command_ec(raw_response)
    context_entry: dict = {
        f"{INTEGRATION_CONTEXT_NAME}.PapiProperty.EdgeHostnames(val.DomainPrefix && val.DomainPrefix"
        f" == obj.DomainPrefix)": entry_context
    }
    human_readable = tableToMarkdown(
        name=title,
        t=human_readable_ec,
        removeNull=True,
    )

    return human_readable, context_entry, raw_response


# Created by D.S.


@logger
def get_cps_enrollmentid_by_cnname_command(
    client: Client,
    contract_id: str,
    cnname: str,
) -> tuple[str, dict, Union[list, dict]]:
    """
        get CPS EnrollmentID by Common Name

    Args:
        client: Client object with request
        contract_id:
        cnname:

    Returns:
        human readable (markdown format), entry context and raw response
    """

    raw_response: dict = client.list_cps_enrollments(contract_id=contract_id)
    enrollment: dict = get_cps_enrollment_by_cnname(raw_response=raw_response, cnname=cnname)
    title = f"{INTEGRATION_NAME} - Get cps enrollmentid by cnname command"
    entry_context, human_readable_ec = get_cps_enrollment_by_cnname_ec(enrollment)
    context_entry: dict = {f"{INTEGRATION_CONTEXT_NAME}.Cps.Enrollment": entry_context}
    human_readable = tableToMarkdown(
        name=title,
        t=human_readable_ec,
        removeNull=True,
    )

    return human_readable, context_entry, raw_response


# Created by D.S.
@logger
def new_papi_cpcode_command(
    client: Client, product_id: str, contract_id: str, group_id: str, cpcode_name: str, check_existence_before_create="yes"
) -> tuple[str, dict, Union[list, dict]]:
    """
        get papi property All Versions by group_id and property_id command
    Args:
        product_id:
        contract_id:
        group_id:
        cpcode_name:
        check_existence_before_create: Do not create a new Cpcode if one with the same name already exists. Default is "yes".

    Returns:
        human readable (markdown format), entry context and raw response
    """
    title = ""
    human_readable_ec: list = []
    isExistingOneFound = False
    if check_existence_before_create.lower() == "yes":
        raw_response: dict = client.list_papi_cpcodeid_bygroup(contract_id=contract_id, group_id=group_id)
        lookupKey = "cpcodeName"
        lookupValue = cpcode_name
        returnDict = next((item for item in raw_response["cpcodes"]["items"] if item[lookupKey] == lookupValue), None)

        if returnDict is not None:
            isExistingOneFound = True
            title = f"{INTEGRATION_NAME} - get papi cpcode command - found existing Cpcode"
            entry_context, human_readable_ec = list_papi_cpcodeid_bygroup_ec(returnDict)
    if not isExistingOneFound:
        raw_response = client.new_papi_cpcode(
            contract_id=contract_id,
            group_id=group_id,
            product_id=product_id,
            cpcode_name=cpcode_name,
        )
        if raw_response:
            title = f"{INTEGRATION_NAME} - new papi cpcode command"
            raw_response["cpcodeName"] = cpcode_name
            entry_context, human_readable_ec = new_papi_cpcode_ec(raw_response)

    context_entry: dict = {f"{INTEGRATION_CONTEXT_NAME}.PapiCpcode": entry_context}
    human_readable = tableToMarkdown(name=title, t=human_readable_ec, removeNull=True)

    return human_readable, context_entry, raw_response


# Created by D.S.


@logger
def patch_papi_property_rule_cpcode_command(
    client: Client,
    contract_id: str,
    group_id: str,
    property_id: str,
    property_version: str,
    validate_rules: str,
    operation: str,
    path: str,
    cpcode_id: str,
    name: str,
) -> tuple[str, dict, Union[list, dict]]:
    """
        get papi property All Versions by group_id and property_id command
    Args:
        contract_id:
        group_id:
        property_id:
        property_version:
        validate_rules:
        operation:
        path:
        value:

    Returns:
        human readable (markdown format), entry context and raw response
    """

    body = [{"op": operation, "path": path, "value": {"id": int(cpcode_id.split("_")[1]), "name": name}}]

    raw_response: dict = client.patch_papi_property_rule(
        contract_id=contract_id,
        group_id=group_id,
        property_id=property_id,
        property_version=property_version,
        validate_rules=validate_rules,
        body=body,
    )

    title = f"{INTEGRATION_NAME} - Patch papi property cpcode command"
    entry_context, human_readable_ec = patch_papi_property_rule_ec(raw_response)
    context_entry: dict = {f"{INTEGRATION_CONTEXT_NAME}.PapiProperty": entry_context}
    human_readable = tableToMarkdown(
        name=title,
        t=human_readable_ec,
        removeNull=True,
    )

    return human_readable, context_entry, raw_response


# Created by D.S.
@logger
def patch_papi_property_rule_origin_command(
    client: Client,
    contract_id: str,
    group_id: str,
    property_id: str,
    property_version: str,
    validate_rules: str,
    operation: str,
    path: str,
    origin: str,
    external_url: str,
    gzip_compression: str,
    sleep_time: str = "30",
) -> tuple[str, dict, Union[list, dict]]:
    """
        get papi property All Versions by group_id and property_id command
    Args:
        contract_id:
        group_id:
        property_id:
        property_version:
        validate_rules:
        operation:
        path:
        value:

    Returns:
        human readable (markdown format), entry context and raw response
    """
    body = []
    time.sleep(int(sleep_time))
    if path == "/rules/behaviors":
        body = [
            {
                "op": operation,
                "path": path,
                "value": [
                    {
                        "name": "origin",
                        "options": {
                            "cacheKeyHostname": "REQUEST_HOST_HEADER",
                            "compress": gzip_compression.lower() == "yes",
                            "enableTrueClientIp": True,
                            "forwardHostHeader": "REQUEST_HOST_HEADER",
                            "httpPort": 80,
                            "httpsPort": 443,
                            "originCertificate": "",
                            "originSni": True,
                            "originType": "CUSTOMER",
                            "ports": "",
                            "trueClientIpClientSetting": False,
                            "trueClientIpHeader": "True-Client-IP",
                            "verificationMode": "CUSTOM",
                            "hostname": origin,
                            "customValidCnValues": ["{{Origin Hostname}}", "{{Forward Host Header}}"],
                            "originCertsToHonor": "STANDARD_CERTIFICATE_AUTHORITIES",
                            "standardCertificateAuthorities": ["akamai-permissive", "THIRD_PARTY_AMAZON"],
                        },
                    }
                ],
            }
        ]
    if path == "/rules/children/-":
        body = [
            {
                "op": operation,
                "path": path,
                "value": {  # type: ignore
                    "name": "Origin for " + external_url,
                    "children": [],
                    "behaviors": [
                        {
                            "name": "origin",
                            "options": {
                                "cacheKeyHostname": "REQUEST_HOST_HEADER",
                                "compress": gzip_compression.lower() == "yes",
                                "enableTrueClientIp": True,
                                "forwardHostHeader": "REQUEST_HOST_HEADER",
                                "httpPort": 80,
                                "httpsPort": 443,
                                "originCertificate": "",
                                "originSni": True,
                                "originType": "CUSTOMER",
                                "ports": "",
                                "trueClientIpClientSetting": False,
                                "trueClientIpHeader": "True-Client-IP",
                                "verificationMode": "CUSTOM",
                                "hostname": origin,
                                "customValidCnValues": ["{{Origin Hostname}}", "{{Forward Host Header}}"],
                                "originCertsToHonor": "STANDARD_CERTIFICATE_AUTHORITIES",
                                "standardCertificateAuthorities": ["akamai-permissive", "THIRD_PARTY_AMAZON"],
                            },
                        }
                    ],
                    "criteria": [{"name": "hostname", "options": {"matchOperator": "IS_ONE_OF", "values": [external_url]}}],
                    "criteriaMustSatisfy": "all",
                },
            }
        ]

    raw_response: dict = client.patch_papi_property_rule(
        contract_id=contract_id,
        group_id=group_id,
        property_id=property_id,
        property_version=property_version,
        validate_rules=validate_rules,
        body=body,
    )

    title = f"{INTEGRATION_NAME} - Patch papi property origin command"
    entry_context, human_readable_ec = {"Origins added": origin}, {"Origins added": origin}
    context_entry: dict = {f"{INTEGRATION_CONTEXT_NAME}.PapiProperty": entry_context}
    human_readable = tableToMarkdown(
        name=title,
        t=human_readable_ec,
        removeNull=True,
    )

    return human_readable, context_entry, raw_response


# Created by D.S.
@logger
def activate_papi_property_command(
    client: Client,
    contract_id: str,
    group_id: str,
    property_id: str,
    network: str,
    notify_emails: str,
    property_version: str,
    note: str,
) -> tuple[str, dict, Union[list, dict]]:
    """
        activate an property command
    Args:
        client: Client object with request
        contract_id: crt_xxxxxxx
        group_id: grp_#######
        property_id: prp_#######
        network: "STAGING" or "PRODUCTION"
        notify_emails:
        property_version:

    Returns:
        human readable (markdown format), entry context and raw response
    """

    raw_response: dict = client.activate_papi_property(
        contract_id=contract_id,
        group_id=group_id,
        property_id=property_id,
        network=network,
        notify_emails=notify_emails,
        property_version=arg_to_number(property_version),  # type: ignore[arg-type]
        note=note,
    )

    title = f"{INTEGRATION_NAME} - activate an property"
    entry_context, human_readable_ec = activate_papi_property_command_ec(raw_response)
    context_entry = {f"{INTEGRATION_CONTEXT_NAME}.PapiProperty.{network.capitalize()}": entry_context}
    human_readable = tableToMarkdown(
        name=title,
        t=human_readable_ec,
        removeNull=True,
    )

    return human_readable, context_entry, raw_response


# Created by D.S.
@logger
def clone_security_policy_command(
    client: Client,
    config_id: str,
    config_version: str,
    create_from_security_policy: str,
    policy_name: str,
    policy_prefix: str = "",
    check_existence_before_create="yes",
) -> tuple[str, dict, Union[list, dict]]:
    """
        Clone security policy property command
    Args:
        client: Client object with request
        config_id:
        config_version:
        create_from_security_policy:
        policy_name:
        check_existence_before_create: Continue execution if a Existing Record found without creating an new record

    Returns:
        human readable (markdown format), entry context and raw response
    """
    policy_name = policy_name.strip()
    if check_existence_before_create.lower() == "yes":
        raw_response: dict = client.list_security_policy(config_id=config_id, config_version=config_version)
        lookupKey = "policyName"
        lookupValue = policy_name
        returnDict = next(
            (item for item in raw_response["policies"] if item[lookupKey].lower().strip() == lookupValue.lower()), None
        )
        if returnDict is not None:
            title = f"{INTEGRATION_NAME} - clone security policy command - found existing Security Policy"
            entry_context, human_readable_ec = clone_security_policy_command_ec(returnDict)
            context_entry = {
                f"{INTEGRATION_CONTEXT_NAME}.AppSecConfig.Policy(val.PolicyName && val.PolicyName"
                f" == obj.PolicyName)": entry_context
            }
            human_readable = tableToMarkdown(name=title, t=human_readable_ec, removeNull=True)
            return human_readable, context_entry, raw_response

    if not policy_prefix:
        isDuplicated = True
        while isDuplicated:
            policy_prefix = generate_policy_prefix()
            isErrored = False
            try:
                raw_response = client.clone_security_policy(
                    config_id=arg_to_number(config_id),  # type: ignore[arg-type]
                    config_version=arg_to_number(config_version),  # type: ignore[arg-type]
                    create_from_security_policy=create_from_security_policy,
                    policy_name=policy_name,
                    policy_prefix=policy_prefix,
                )
            except Exception as e:
                isErrored = True
                if "You entered a Policy ID that already exists." not in str(e):
                    err_msg = f"Error in {INTEGRATION_NAME} Integration [{e}]"
                    return_error(err_msg, error=e)
            if not isErrored:
                isDuplicated = False
        if raw_response:
            title = f"{INTEGRATION_NAME} - clone security policy"
            entry_context, human_readable_ec = clone_security_policy_command_ec(raw_response)
            context_entry = {
                f"{INTEGRATION_CONTEXT_NAME}.AppSecConfig.Policy(val.PolicyName && val.PolicyName"
                f" == obj.PolicyName)": entry_context
            }
            human_readable = tableToMarkdown(name=title, t=human_readable_ec, removeNull=True)
        return human_readable, context_entry, raw_response
    else:
        raw_response = client.clone_security_policy(
            config_id=arg_to_number(config_id),  # type: ignore[arg-type]
            config_version=arg_to_number(config_version),  # type: ignore[arg-type]
            create_from_security_policy=create_from_security_policy,
            policy_name=policy_name,
            policy_prefix=policy_prefix,
        )
        title = f"{INTEGRATION_NAME} - clone security policy"
        entry_context, human_readable_ec = clone_security_policy_command_ec(raw_response)
        context_entry = {
            f"{INTEGRATION_CONTEXT_NAME}.AppSecConfig.Policy(val.PolicyName && val.PolicyName == obj.PolicyName)": entry_context
        }
        human_readable = tableToMarkdown(
            name=title,
            t=human_readable_ec,
            removeNull=True,
        )

        return human_readable, context_entry, raw_response


# Created by D.S.


@logger
def new_match_target_command(
    client: Client,
    config_id: str,
    config_version: str,
    match_type: str,
    bypass_network_lists: str,
    default_file: str,
    file_paths: str,
    hostnames: str,
    policy_id: str,
) -> tuple[str, dict, Union[list, dict]]:
    """
        New match target command
    Args:
        client:
        config_id
        config_version
        type
        bypass_network_lists
        default_file
        file_paths
        hostnames
        policy_id

    Returns:
        human readable (markdown format), entry context and raw response
    """
    networkList = []
    for network in argToList(bypass_network_lists):
        networkList.append({"id": network})
    hostnameList = []
    for hostname in hostnames.split(","):
        hostnameList.append(hostname)

    raw_response: dict = client.new_match_target(
        config_id=arg_to_number(config_id),  # type: ignore[arg-type]
        config_version=arg_to_number(config_version),  # type: ignore[arg-type]
        match_type=match_type,
        bypass_network_lists=networkList,
        default_file=default_file,
        file_paths=argToList(file_paths),
        hostnames=argToList(hostnameList),
        policy_id=policy_id,
    )

    title = f"{INTEGRATION_NAME} - create match target"
    entry_context, human_readable_ec = new_match_target_command_ec(raw_response)
    context_entry: dict = {
        f"{INTEGRATION_CONTEXT_NAME}.AppSecConfig.Policy(val.PolicyId && val.PolicyId == obj.PolicyId)": entry_context
    }
    human_readable = tableToMarkdown(
        name=title,
        t=human_readable_ec,
        removeNull=True,
    )

    return human_readable, context_entry, raw_response


# Created by D.S.
@logger
def activate_appsec_config_version_command(
    client: Client,
    config_id: str,
    config_version: str,
    acknowledged_invalid_hosts: str,
    notification_emails: str,
    action: str,
    network: str,
    note: str,
) -> tuple[str, dict, Union[list, dict]]:
    """
        Activate appsec config version command
    Args:
        config_id
        config_version
        acknowledged_invalid_hosts:
        notification_emails:
        action:
        network:
        note:
    Returns:
        human readable (markdown format), entry context and raw response
    """

    raw_response: dict = client.activate_appsec_config_version(
        config_id=arg_to_number(config_id),  # type: ignore[arg-type]
        config_version=arg_to_number(config_version),  # type: ignore[arg-type]
        acknowledged_invalid_hosts=argToList(acknowledged_invalid_hosts),
        notification_emails=argToList(notification_emails),
        action=action,
        network=network,
        note=note,
    )

    title = f"{INTEGRATION_NAME} - activate appsec config version"
    entry_context, human_readable_ec = activate_appsec_config_version_command_ec(raw_response)
    context_entry: dict = {f"{INTEGRATION_CONTEXT_NAME}.AppSecConfig.{network.capitalize()}": entry_context}
    human_readable = tableToMarkdown(
        name=title,
        t=human_readable_ec,
        removeNull=True,
    )

    return human_readable, context_entry, raw_response


# Created by D.S.


@logger
def get_appsec_config_activation_status_command(
    client: Client, activation_id: str, sleep_time: str, retries: str
) -> tuple[str, dict, Union[list, dict]]:
    """
        Get appsec config version activation status command
    Args:
        client:
        activationsId
        sleep_time
        retries

    Returns:
        human readable (markdown format), entry context and raw response
    """

    retry = 0
    while retry < int(retries):
        time.sleep(int(sleep_time))

        raw_response: dict = client.get_appsec_config_activation_status(activation_id=activation_id)
        if raw_response and raw_response["status"] == "ACTIVATED":
            title = f"{INTEGRATION_NAME} - get appsec config version activation status"
            entry_context, human_readable_ec = get_appsec_config_activation_status_command_ec(raw_response)
            context_entry: dict = {
                f"{INTEGRATION_CONTEXT_NAME}.AppSecConfig"
                "(val.ActivationId && val.ActivationId == obj.ActivationId &&"
                " val.Network && val.Network == obj.Network)": entry_context
            }
            human_readable = tableToMarkdown(name=title, t=human_readable_ec, removeNull=True)
            return human_readable, context_entry, raw_response
        retry += 1

    raise DemistoException(f"Could not get activation status. Number of retries: {retry}", res=raw_response)


# Created by D.S.


@logger
def get_appsec_config_latest_version_command(
    client: Client, sec_config_name: str, sleep_time: str, retries: str, skip_consistency_check: str
) -> tuple[str, dict, Union[list, dict]]:
    """
        1) Get appsec config Id and latestVersion.
        2) Check latestVersion and stagingVersion, productionVersion consistency
        if latestVersion, stagingVersion, productionVersion are not the same value,
        wait sleep_time X seconds and retries Y times.
    Args:
        client: http api client
        sec_config_name: Name of the Security Configuration
        skip_consistency_check: Do not conduction LatestVersion, Staging Version, Production Version consistency check
        sleep_time: Number of seconds to wait before the next consistency check
        retries: Number of retries for the consistency check to be conducted

    Returns:
        human readable (markdown format), entry context and raw response
    """
    for _i in range(int(retries)):
        raw_response: dict = client.list_appsec_config()
        lookupKey = "name"
        lookupValue = sec_config_name
        appsec_config_latest: dict = next(
            (item for item in raw_response["configurations"] if item[lookupKey].lower() == lookupValue.lower()), {}
        )
        if appsec_config_latest == {}:
            error_msg = f'The Security Configuration "{sec_config_name}" is not found.'
            raise DemistoException(error_msg)
        latestVersion = appsec_config_latest.get("latestVersion", 0)
        stagingVersion = appsec_config_latest.get("stagingVersion")
        productionVersion = appsec_config_latest.get("productionVersion")
        if skip_consistency_check == "yes" or (latestVersion == stagingVersion == productionVersion or int(latestVersion) == 1):
            title = f"{INTEGRATION_NAME} - get secuirty configuration Latest Version"
            entry_context, human_readable_ec = get_appsec_config_latest_version_command_ec(appsec_config_latest)
            appsec_config_latest = demisto.get(demisto.context(), f"{INTEGRATION_CONTEXT_NAME}.AppSec")
            context_entry: dict = {f"{INTEGRATION_CONTEXT_NAME}.AppSecConfig(val.Name && val.Name == obj.Name)": entry_context}

            human_readable = tableToMarkdown(name=title, t=human_readable_ec, removeNull=True)
            return human_readable, context_entry, appsec_config_latest
        time.sleep(int(sleep_time))

    error_msg = f"inconsistent latestVersion vs stagingVersion vs productionVersion for Security Configuration: {sec_config_name}"
    raise DemistoException(error_msg)


# Created by D.S.
@logger
def get_security_policy_id_by_name_command(
    client: Client, config_id: str, config_version: str, policy_name: str, is_baseline_policy: str
) -> tuple[str, dict, Union[list, dict]]:
    """
        get a security policy ID by Policy name
                    It is also used to get the policy ID of "Baseline Security Policy"
    Args:
        client:
        config_id
        versonId
        policy_name
        is_baseline_policy
    Returns:
        human readable (markdown format), entry context and raw response
    """
    raw_response: dict = client.list_security_policy(config_id=config_id, config_version=config_version)

    lookupKey = "policyName"
    lookupValue = policy_name
    returnDict = next((item for item in raw_response["policies"] if item[lookupKey] == lookupValue), None)
    if returnDict is None:
        err_msg = f"Error in {INTEGRATION_NAME} - get a security policy ID by Policy name: Policy [{policy_name}] not found"
        raise DemistoException(err_msg, res=raw_response)

    title = f"{INTEGRATION_NAME} - get a security policy ID by Policy name"
    entry_context, human_readable_ec = get_security_policy_id_by_name_command_ec(returnDict, is_baseline_policy)
    entry_context[0]["Id"] = config_id
    if is_baseline_policy == "yes":
        context_entry = {f"{INTEGRATION_CONTEXT_NAME}.AppSecConfig(val.Id && val.Id == obj.Id)": entry_context}
    else:
        context_entry = {
            f"{INTEGRATION_CONTEXT_NAME}.AppSecConfig.Policy(val.PolicyId && val.PolicyId == obj.PolicyId)": entry_context
        }
    human_readable = tableToMarkdown(
        name=title,
        t=human_readable_ec,
        removeNull=True,
    )
    return human_readable, context_entry, raw_response


# Created by D.S.
@logger
def clone_appsec_config_version_command(
    client: Client,
    config_id: str,
    create_from_version: str,
    do_not_clone: str,
    rule_update: bool = True,
) -> tuple[str, dict, Union[list, dict]]:
    """
        Appsec Configurtion - create a new version by clone the latest version
    Args:
        config_id: AppSec configuration ID
        create_from_version: AppSec configuration version number to create from
        rule_update: Specifies whether the application rules should be migrated to the latest version.
        do_not_clone: Do not clone to create a new version, use in the test

    Returns:
        human readable (markdown format), entry context and raw response
    """
    if do_not_clone == "yes":
        raw_response = {"version": create_from_version, "configId": config_id}
    else:
        raw_response = client.clone_appsec_config_version(
            config_id=config_id,
            create_from_version=create_from_version,
            rule_update=rule_update,
        )

    title = f"{INTEGRATION_NAME} - Appsec Configurtion - create a new version by clone the latest version"
    entry_context, human_readable_ec = clone_appsec_config_version_command_ec(raw_response)
    context_entry: dict = {f"{INTEGRATION_CONTEXT_NAME}.AppSecConfig(val.Id && val.Id == obj.Id)": entry_context}
    human_readable = tableToMarkdown(
        name=title,
        t=human_readable_ec,
        removeNull=True,
    )

    return human_readable, context_entry, raw_response


# Created by D.S.
@logger
def patch_papi_property_rule_httpmethods_command(
    client: Client,
    contract_id: str,
    group_id: str,
    property_id: str,
    property_version: str,
    validate_rules: str,
    operation: str,
    path: str,
    value: dict,
) -> tuple[str, dict, Union[list, dict]]:
    """
        Patch papi property All Versions by group_id and property_id command
    Args:
        contract_id:
        group_id:
        property_id:
        property_version:
        validate_rules:
        operation:
        path:
        value:

    Returns:
        human readable (markdown format), entry context and raw response
    """
    httpAllowedList = ["Post", "Options", "Put", "Delete", "Patch"]
    ((key, val),) = value.items()
    index = httpAllowedList.index(key)
    allowed = val.lower() == "yes"

    body = [{"op": operation, "path": path.replace("INDEX", str(index)), "value": allowed}]
    time.sleep(5)
    raw_response: dict = client.patch_papi_property_rule(
        contract_id=contract_id,
        group_id=group_id,
        property_id=property_id,
        property_version=property_version,
        validate_rules=validate_rules,
        body=body,
    )

    title = f"{INTEGRATION_NAME} - patch papi property rule httpmethods command"
    entry_context, human_readable_ec = patch_papi_property_rule_ec(raw_response)
    context_entry: dict = {f"{INTEGRATION_CONTEXT_NAME}.PapiProperty": entry_context}
    human_readable = tableToMarkdown(
        name=title,
        t=human_readable_ec,
        removeNull=True,
    )

    return human_readable, context_entry, raw_response


# Created by D.S.
@logger
def get_papi_property_activation_status_command(
    client: Client, activation_id: int, property_id: int, sleep_time: str, retries: str
) -> tuple[str, dict, Union[list, dict]]:
    """
        Get papi property activation status command - retry if the status is not "activate"
    Args:
        client:
        activationsId
        sleep_time
        retries

    Returns:
        human readable (markdown format), entry context and raw response
    """

    retry = 0
    while retry < int(retries):
        time.sleep(int(sleep_time))

        raw_response: dict = client.get_papi_property_activation_status(activation_id=activation_id, property_id=property_id)
        if raw_response and raw_response["activations"]["items"][0]["status"] == "ACTIVE":
            network = raw_response["activations"]["items"][0].get("network")
            title = f"{INTEGRATION_NAME} - get papi property activation status"
            entry_context, human_readable_ec = get_papi_property_activation_status_command_ec(raw_response)
            context_entry: dict = {
                f"{INTEGRATION_CONTEXT_NAME}.PapiProperty.{network.capitalize()}"
                f"(val.ActivationId && val.ActivationId == obj.ActivationId)": entry_context
            }
            human_readable = tableToMarkdown(name=title, t=human_readable_ec, removeNull=True)
            return human_readable, context_entry, raw_response
        retry += 1

    raise DemistoException(f"Could not get activation status. Number of retries: {retry}", res=raw_response)


# Created by D.S.
@logger
def get_papi_edgehostname_creation_status_command(
    client: Client, contract_id: str, group_id: str, edgehostname_id: str, options: str, sleep_time: str, retries: str
) -> tuple[str, dict, Union[list, dict]]:
    """
        Get papi property activation status command - retry if the status is not "activate"
    Args:
        contract_id
        group_id
        edgehostname_id
        options
        sleep_time
        retries

    Returns:
        human readable (markdown format), entry context and raw response
    """

    retry = 0
    while retry < int(retries):
        time.sleep(int(sleep_time))

        raw_response: dict = client.get_papi_edgehostname_creation_status(
            contract_id=contract_id, group_id=group_id, edgehostname_id=edgehostname_id, options=options
        )

        if raw_response and raw_response["edgeHostnames"]["items"][0]["status"] == "CREATED":
            title = f"{INTEGRATION_NAME} - get papi edgehostname creation status"
            entry_context, human_readable_ec = get_papi_edgehostname_creation_status_command_ec(raw_response)
            context_entry: dict = {
                f"{INTEGRATION_CONTEXT_NAME}.PapiProperty.Edgehostnames"
                f"(val.EdgeHostnameId && val.EdgeHostnameId == obj.EdgeHostnameId)": entry_context
            }
            human_readable = tableToMarkdown(name=title, t=human_readable_ec, removeNull=True)
            return human_readable, context_entry, raw_response
        retry += 1

    raise DemistoException(f"Could not get creation status. Number of retries: {retry}", res=raw_response)


# Created by D.S. 2022-10-25
@logger
def modify_appsec_config_selected_hosts_command(
    client: Client, config_id: int, config_version: int, hostname_list: list, mode: str
) -> tuple[str, dict, Union[list, dict]]:
    """
        Update the list of selected hostnames for a configuration version.

    Args:
        config_id: A unique identifier for each configuration.
        config_version: A unique identifier for each version of a configuration.
        hostname_list:  A list hostnames is used to modifying the configuration.
        mode: The type of update you want to make to the evaluation hostname list.
            - Use "append" to add additional hostnames.
            - Use "remove" to delete the hostnames from the list.
            - Use "replace" to replace the existing list with the hostnames you pass in your request.

    Returns:
        human readable (markdown format), entry context and raw response
    """

    hostname_dict_list = []
    for hostname in hostname_list[0].split(","):
        hostname_dict_list.append({"hostname": hostname})
    raw_response: dict = client.modify_appsec_config_selected_hosts(
        config_id=config_id, config_version=config_version, hostname_list=hostname_dict_list, mode=mode
    )
    if raw_response:
        human_readable = f"{INTEGRATION_NAME} - Application Security Config selected hostname list has been modified."
        return human_readable, {}, raw_response
    else:
        human_readable = f"{INTEGRATION_NAME} - Modify Application Security Config selected hostname list has failed."
        return human_readable, {}, {}


@logger
def patch_papi_property_rule_siteshield_command(
    client: Client,
    contract_id: str,
    group_id: str,
    property_id: str,
    property_version: str,
    validate_rules: str,
    operation: str,
    path: str,
    ssmap: str,
) -> tuple[str, dict, Union[list, dict]]:
    """
        Patch papi property default rule's site shield command
    Args:
        contract_id: Akamai contract Identity
        group_id: Akamai configuration group Identity
        property_id: Akamai Ion Property Identity
        property_version: Akamai Ion Property Version Identity
        validate_rules: Validate the rule or not - true or false
        operation: Json patch operation - add / delete / replace
        path: Json patch Rule path
        ssmap: siteshiled json format data

    Returns:
        human readable (markdown format), entry context and raw response
    """
    import json

    body = [{"op": operation, "path": path, "value": json.loads(ssmap)}]

    raw_response: dict = client.patch_papi_property_rule(
        contract_id=contract_id,
        group_id=group_id,
        property_id=property_id,
        property_version=property_version,
        validate_rules=validate_rules,
        body=body,
    )

    title = f"{INTEGRATION_NAME} - Patch papi property site shield command"
    entry_context, human_readable_ec = patch_papi_property_rule_ec(raw_response)
    context_entry: dict = {f"{INTEGRATION_CONTEXT_NAME}.PapiProperty": entry_context}
    human_readable = tableToMarkdown(
        name=title,
        t=human_readable_ec,
        removeNull=True,
    )

    return human_readable, context_entry, raw_response


# Created by D.S.


@logger
def update_appsec_config_version_notes_command(
    client: Client, config_id: int, config_version: int, notes: str
) -> tuple[str, dict, Union[list, dict]]:
    """
        Update application secuirty configuration version notes command
    Args:
        config_id: The ID of the application seucirty configuration
        config_version: The version number of the application seucirty configuration
        notes:  The notes need to be written into the application seucirty configuration version

    Returns:
        human readable (markdown format), entry context and raw response
    """

    raw_response: dict = client.update_appsec_config_version_notes(
        config_id=config_id, config_version=config_version, notes=notes
    )

    if raw_response:
        human_readable = f"{INTEGRATION_NAME} - Application Security Config version notes has been updated."
        return human_readable, {}, raw_response
    else:
        human_readable = f"{INTEGRATION_NAME} - Update Application Security Config version notes has failed."
        return human_readable, {}, {}


# created by D.S.
@logger
def new_or_renew_match_target_command(
    client: Client,
    config_id: str,
    config_version: str,
    match_type: str,
    bypass_network_lists: str,
    default_file: str,
    file_paths: str,
    hostnames: str,
    policy_id: str,
) -> tuple[str, dict, Union[list, dict]]:
    """
        New match target if no existing found otherwise update the existing match target hostnames
        If there are multiple match targets found, the first one in the list will be updated
    Args:
        client:
        config_id: A unique identifier for each configuration.
        config_version: A unique identifier for each version of a configuration.
        match_type: The type of the match target
        bypass_network_lists: bypass network lists
        default_file: Describes the rule to match on paths.
        file_paths: Contains a list of file paths
        hostnames: A list of hostnames that need to be added into match target
        policy_id: Specifies the security policy to filter match targets

    Returns:
        human readable (markdown format), entry context and raw response
    """

    networkList = []
    for network in argToList(bypass_network_lists):
        networkList.append({"id": network})
    hostnameList = []
    for hostname in hostnames.split(","):
        hostnameList.append(hostname)

    # Get the list of match targets
    raw_response: dict = client.list_match_target(
        config_id=arg_to_number(config_id),  # type: ignore[arg-type]
        config_version=arg_to_number(config_version),  # type: ignore[arg-type]
        policy_id=policy_id,
        includeChildObjectName="true",
    )

    if not raw_response.get("matchTargets", {}).get("websiteTargets"):
        # If no list is found, create a new match target and add the hostname in there.
        raw_response = client.new_match_target(
            config_id=arg_to_number(config_id),  # type: ignore
            config_version=arg_to_number(config_version),  # type: ignore[arg-type]
            match_type=match_type,
            bypass_network_lists=networkList,
            default_file=default_file,
            file_paths=argToList(file_paths),
            hostnames=argToList(hostnameList),
            policy_id=policy_id,
        )
        title = f"{INTEGRATION_NAME} - create new match target"
    else:
        # If a list is found, get the first match target in the list
        # Append hostnames into the first match target
        match_target_found = raw_response["matchTargets"]["websiteTargets"][0]
        existing_hostnames = raw_response["matchTargets"]["websiteTargets"][0]["hostnames"]
        for item in hostnameList:
            existing_hostnames.append(item)

        raw_response = client.modify_match_target(
            config_id=arg_to_number(config_id),  # type: ignore
            config_version=arg_to_number(config_version),  # type: ignore[arg-type]
            policy_id=policy_id,
            match_target_id=match_target_found["targetId"],
            match_type=match_type,
            bypass_network_lists=networkList,
            default_file=default_file,
            file_paths=argToList(file_paths),
            hostnames=argToList(existing_hostnames),
        )
        title = f"{INTEGRATION_NAME} - update existing match target"

    # Process outputs
    entry_context, human_readable_ec = new_match_target_command_ec(raw_response)
    context_entry: dict = {
        f"{INTEGRATION_CONTEXT_NAME}.AppSecConfig.Policy(val.PolicyId && val.PolicyId == obj.PolicyId)": entry_context
    }
    human_readable = tableToMarkdown(
        name=title,
        t=human_readable_ec,
        removeNull=True,
    )

    return human_readable, context_entry, raw_response


@logger
def patch_papi_property_rule_command(
    client: Client,
    contract_id: str,
    group_id: str,
    property_id: str,
    property_version: str,
    validate_rules: str,
    operation: str,
    path: str,
    value: str,
    value_to_json: str,
) -> tuple[str, dict, Union[list, dict]]:
    """
        Generic JSON patch command for Papi Property default rule
    Args:
        contract_id:
        group_id:
        property_id:
        property_version:
        validate_rules:
        operation:
        path:
        value:
        value_to_josn:

    Returns:
        human readable (markdown format), entry context and raw response
    """

    import json

    body = [{"op": operation, "path": path, "value": json.loads(value) if value_to_json.lower() == "yes" else value}]

    raw_response: dict = client.patch_papi_property_rule(
        contract_id=contract_id,
        group_id=group_id,
        property_id=property_id,
        property_version=property_version,
        validate_rules=validate_rules,
        body=body,
    )

    title = f"{INTEGRATION_NAME} - Patch papi property rule command"
    entry_context, human_readable_ec = patch_papi_property_rule_ec(raw_response)
    context_entry: dict = {f"{INTEGRATION_CONTEXT_NAME}.PapiProperty": entry_context}
    human_readable = tableToMarkdown(
        name=title,
        t=human_readable_ec,
        removeNull=True,
    )

    return human_readable, context_entry, raw_response


@logger
def get_papi_property_rule_command(
    client: Client, contract_id: str, property_id: str, property_version: int, group_id: str, validate_rules: str
) -> tuple[str, dict, Union[list, dict]]:
    """
        Get Papi Property default rule
    Args:
         contract_id:
         property_id:
         property_version:
         group_id:
         validateRules:

    Returns:
        human readable (markdown format), entry context and raw response
    """

    raw_response: dict = client.get_papi_property_rule(
        contract_id=contract_id,
        group_id=group_id,
        property_id=property_id,
        property_version=property_version,
        validate_rules=validate_rules,
    )
    if raw_response:
        title = f"{INTEGRATION_NAME} - get papi property default rule command"
        entry_context = raw_response
        human_readable_ec = raw_response
        context_entry: dict = {f"{INTEGRATION_CONTEXT_NAME}.PapiProperty.DefaultRule": entry_context}
        human_readable = tableToMarkdown(
            name=title,
            t=human_readable_ec,
            removeNull=True,
        )
        return human_readable, context_entry, raw_response
    else:
        human_readable = f"{INTEGRATION_NAME} - get papi property default rule command has failed."
        return human_readable, {}, {}


# Created by D.S. 2022-11-25
def get_papi_property_by_name_command(
    client: Client,
    contract_id: str,
    group_id: str,
    property_name: str,
) -> tuple[str, dict, Union[list, dict]]:
    """
        Get papi property within a group by property name
    Args:
        client: Client object with request
        contract_id: Unique identifier for the contract
        property_name: name of the property
        group_id: Unique identifier for the group

    Returns:
        human readable (markdown format), entry context and raw response
    """

    raw_response: dict = client.list_papi_property_bygroup(
        contract_id=contract_id,
        group_id=group_id,
    )
    lookupKey = "propertyName"
    lookupValue = property_name
    returnDict = next((item for item in raw_response["properties"]["items"] if item[lookupKey] == lookupValue), None)
    if returnDict is not None:
        raw_response = client.get_papi_property_bygroup(
            contract_id=contract_id,
            group_id=group_id,
            property_id=returnDict["propertyId"],
        )
        title = f"{INTEGRATION_NAME} - get papi property by name command"
        entry_context, human_readable_ec = get_papi_property_bygroup_ec(raw_response["properties"]["items"][0])
        context_entry: dict = {f"{INTEGRATION_CONTEXT_NAME}.PapiProperty.Found": entry_context}
        human_readable = tableToMarkdown(
            name=title,
            t=human_readable_ec,
            removeNull=True,
        )
        return human_readable, context_entry, raw_response
    else:
        err_msg = f"{INTEGRATION_NAME} - get papi property command: Property {property_name} is not found"
        raise DemistoException(err_msg)


# Created by D.S. 2022-11-25
def get_papi_property_by_id_command(
    client: Client,
    contract_id: str,
    group_id: str,
    property_id: str,
) -> tuple[str, dict, Union[list, dict]]:
    """
        Get papi property within a group by property name
    Args:
        client: Client object with request
        contract_id: Unique identifier of the contract
        property_id: Unique identifier of the property
        group_id: Unique identifier for the group

    Returns:
        human readable (markdown format), entry context and raw response
    """

    raw_response: dict = client.get_papi_property_bygroup(
        contract_id=contract_id,
        group_id=group_id,
        property_id=property_id,
    )
    title = f"{INTEGRATION_NAME} - get papi property by id command"
    entry_context, human_readable_ec = get_papi_property_bygroup_ec(raw_response["properties"]["items"][0])
    context_entry: dict = {f"{INTEGRATION_CONTEXT_NAME}.PapiProperty.Found": entry_context}
    human_readable = tableToMarkdown(
        name=title,
        t=human_readable_ec,
        removeNull=True,
    )
    return human_readable, context_entry, raw_response


# Created by D.S. 2023-02-27
def list_papi_property_by_group_command(
    client: Client,
    contract_id: str,
    group_id: str,
    context_path: str = "PapiProperty.ByGroup",
) -> tuple[str, dict, Union[list, dict]]:
    """
        Lists properties available for the current contract and group.
    Args:
        client: Client object with request
        contract_id: Unique identifier for the contract
        group_id: Unique identifier for the group
        context_path: Custom output context path

    Returns:
        human readable (markdown format), entry context and raw response
    """

    raw_response: dict = client.list_papi_property_bygroup(
        contract_id=contract_id,
        group_id=group_id,
    )
    title = f"{INTEGRATION_NAME} - list papi property by group command"
    entry_context = raw_response.get("properties", {}).get("items", [])
    human_readable_ec = entry_context
    context_entry: dict = {f"{INTEGRATION_CONTEXT_NAME}.{context_path}(val.GroupId && val.GroupId == obj.GroupId)": entry_context}
    human_readable = tableToMarkdown(
        name=title,
        t=human_readable_ec,
        removeNull=True,
    )
    return human_readable, context_entry, raw_response


@logger
def new_papi_property_version_command(
    client: Client, contract_id: str, property_id: str, group_id: str, create_from_version: str
) -> tuple[str, dict, Union[list, dict]]:
    """
        Create a new property version based on any previous version.
        All data from the createFromVersion populates the new version, including its rules and hostnames.
    Args:
        contract_id: Unique identifier for the contract.
        property_id: Unique identifier for the property.
        group_id: Unique identifier for the group.
        create_from_version: The property version on which to base the new version.

    Returns:
        human readable (markdown format), entry context and raw response
        {
            "versionLink": "/papi/v1/properties/prp_123456/versions/4?contractId=ctr_X-nYYYYY&groupId=grp_654321"
        }
    """

    raw_response: dict = client.new_papi_property_version(
        contract_id=contract_id, property_id=property_id, group_id=group_id, create_from_version=create_from_version
    )
    title = f"{INTEGRATION_NAME} - new papi property version command"
    entry_context, human_readable_ec = new_papi_property_version_ec(raw_response)
    context_entry: dict = {f"{INTEGRATION_CONTEXT_NAME}.PapiProperty.NewVersion": entry_context}
    human_readable = tableToMarkdown(
        name=title,
        t=human_readable_ec,
        removeNull=True,
    )
    return human_readable, context_entry, raw_response


@logger
def list_papi_property_activations_command(
    client: Client,
    contract_id: str,
    property_id: str,
    group_id: str,
) -> tuple[str, dict, Union[list, dict]]:
    """
        This lists all activations for all versions of a property, on both production and staging networks.

    Args:
        contract_id: Unique identifier for the contract.
        property_id: Unique identifier for the property.
        group_id: Unique identifier for the group.

    Returns:
        human readable (markdown format), entry context and raw response
    """

    raw_response: dict = client.list_papi_property_activations(
        contract_id=contract_id,
        property_id=property_id,
        group_id=group_id,
    )
    title = f"{INTEGRATION_NAME} - list papi property activations command"
    entry_context, human_readable_ec = list_papi_property_activations_ec(raw_response=raw_response)
    context_entry: dict = {
        f"{INTEGRATION_CONTEXT_NAME}.PapiProperty.Activations"
        f"(val.PropertyId && val.PropertyId == obj.PropertyId)": entry_context
    }

    human_readable = tableToMarkdown(
        name=title,
        t=human_readable_ec,
        removeNull=True,
    )
    return human_readable, context_entry, raw_response


@logger
def list_appsec_configuration_activation_history_command(
    client: Client,
    config_id: int,
) -> tuple[str, dict, Union[list, dict]]:
    """
        Lists the activation history for a configuration.
        The history is an array in descending order of submitDate.
        The most recent submitted activation lists first. Products: All.

    Args:
        config_id: Unique identifier for the contract.

    Returns:
        human readable (markdown format), entry context and raw response
    """

    raw_response: dict = client.list_appsec_configuration_activation_history(config_id=config_id)
    title = f"{INTEGRATION_NAME} - list appsec configuration activation history command"
    entry_context, human_readable_ec = list_appsec_configuration_activation_history_ec(
        raw_response=raw_response, config_id=config_id
    )
    context_entry: dict = {f"{INTEGRATION_CONTEXT_NAME}.AppSecConfig(val.Id && val.Id == obj.Id)": entry_context}

    human_readable = tableToMarkdown(
        name=title,
        t=human_readable_ec,
        removeNull=True,
    )
    return human_readable, context_entry, raw_response


@logger
def list_papi_property_by_hostname_command(
    client: Client,
    hostname: str,
    network: str = None,
    contract_id: str = None,
    group_id: str = None,
) -> tuple[str, dict, Union[list, dict]]:
    """
        This operation lists active property hostnames for all properties available in an account.

    Args:
        hostname: Filter the results by cnameFrom. Supports wildcard matches with *.
        network: Network of activated hostnames, either STAGING or PRODUCTION.
        contract_id: Unique identifier for the contract.
        group_id: Unique identifier for the group.

    Returns:
        human readable (markdown format), entry context and raw response
    """

    raw_response: dict = client.list_papi_property_by_hostname(
        hostname=hostname,
        network=network,
        contract_id=contract_id,
        group_id=group_id,
    )

    title = f"{INTEGRATION_NAME} - list papi property by hostname command"
    entry_context, human_readable_ec = list_papi_property_by_hostname_ec(raw_response=raw_response, cname_from=hostname)
    context_entry: dict = {
        f"{INTEGRATION_CONTEXT_NAME}.PapiProperty.EdgeHostnames"
        f"(val.CNameFrom && val.CNameFrom == obj.CNameFrom)": entry_context
    }

    human_readable = tableToMarkdown(
        name=title,
        t=human_readable_ec,
        removeNull=True,
    )
    return human_readable, context_entry, raw_response


# Created by D.S. 2023-03-30
@logger
def list_siteshield_maps_command(client: Client) -> tuple[str, dict, Union[list, dict]]:
    """
        Returns a list of all Site Shield maps that belong to your account.

    Args:
        client:

    Returns:
        human readable (markdown format), entry context and raw response
    """

    raw_response: dict = client.list_siteshield_maps()

    title = f"{INTEGRATION_NAME} - list siteshield map command"
    entry_context, human_readable_ec = list_siteshield_maps_ec(raw_response=raw_response)
    context_entry: dict = {f"{INTEGRATION_CONTEXT_NAME}.SiteShieldMaps": entry_context}
    human_readable = tableToMarkdown(
        name=title,
        t=human_readable_ec,
        removeNull=True,
    )
    return human_readable, context_entry, raw_response


# Created by D.S. 2023-05-03
@logger
def get_cps_enrollment_deployment_command(
    client: Client,
    enrollment_id: int,
    environment: str = "production",
) -> tuple[str, dict, Union[list, dict]]:
    """
        Returns the certification/Enarollment deployment status for specific a environtment: production or staging.

    Args:
        client:
        enrollment_id: Unique Identifier of the Enrollment on which to perform the desired operation.
            And it can be retrived via list_enrollments_command
        environment: Environment where the certificate is deployed: production or staging

    Returns:
        human readable (markdown format), entry context and raw response
    """

    raw_response: dict = client.get_cps_enrollment_deployment(enrollment_id=enrollment_id, environment=environment)

    title = f"{INTEGRATION_NAME} - get cps enrollment deployment command"
    entry_context = raw_response
    human_readable_ec = raw_response
    context_entry: dict = {f"{INTEGRATION_CONTEXT_NAME}.Cps.Enrollments.Deployment": entry_context}

    human_readable = tableToMarkdown(
        name=title,
        t=human_readable_ec,
        removeNull=True,
    )
    demisto.debug(f"{human_readable=} , {context_entry=} , {raw_response}")
    return human_readable, context_entry, raw_response


@logger
def list_cidr_blocks_command(
    client: Client, last_action: str = "", effective_date_gt: str = ""
) -> tuple[str, dict, Union[list, dict]]:
    """
        List all CIDR blocks for all services you are subscribed to.
        To see additional CIDR blocks, subscribe yourself to more services and run this operation again.

    Args:
        client:
        last_action: Whether a CIDR block was added, updated, or removed from service.
                     You can use this parameter as a sorting mechanism and return only CIDR blocks with a change status of add,
                     update, or delete.
                     Note that a status of delete means the CIDR block is no longer in service, and you can remove it from your
                     firewall rules.
        effective_date_gt: The ISO 8601 date the CIDR block starts serving traffic to your origin.
                           Expected format MM-DD-YYYY or YYYY-MM-DD.
                           Ensure your firewall rules are updated to allow this traffic to pass through before the effective date.

    Returns:
        human readable (markdown format), entry context and raw response
    """
    # if there is an effective_date_gt check that it is in the correct format. if yes, continue with the str (API need),
    # else raise ValueError
    if effective_date_gt:
        try_parsing_date(effective_date_gt, ["%Y-%m-%d", "%m-%d-%Y"])

    raw_response: dict = client.list_cidr_blocks(last_action=last_action, effective_date_gt=effective_date_gt)

    title = f"{INTEGRATION_NAME} - list cidr blocks command"
    context_entry: dict = {f"{INTEGRATION_CONTEXT_NAME}.CdirBlocks": raw_response}

    human_readable = tableToMarkdown(
        name=title,
        t=raw_response,
        removeNull=True,
    )
    demisto.debug(f"{human_readable=} , {context_entry=} , {raw_response}")
    return human_readable, context_entry, raw_response


@logger
def update_cps_enrollment_command(
    client: Client,
    enrollment_id: str,
    updates: dict,
    enrollment: dict = {},
    allow_cancel_pending_changes: str = "true",
    allow_staging_bypass: str = "true",
    deploy_not_after: str = "",
    deploy_not_before: str = "",
    force_renewal: str = "false",
    renewal_date_check_override: str = "true",
    allow_missing_certificate_addition: str = "false",
) -> tuple[str, dict, Union[list, dict]]:
    import json

    """
        Updates an enrollment with changes. Response type will vary depending on the type and impact of change.
        For example, changing SANs list may return HTTP 202 Accepted since the operation require a new certificate
        and network deployment operations, and thus cannot be completed without a change. On the contrary, for
        example a Technical Contact name change may return HTTP 200 OK assuming there are no active change and
        when the operation does not require a new certificate.
        Reference: https://techdocs.akamai.com/cps/reference/put-enrollment

        NOTES:
        Depending on the type of the modification, additional steps might be required to complete the update.
        These additional steps could be carrying out a "renew" change by resubmitting the CSR, acknowleging the
        warnings raised then waiting for the certificate to be deployed into PRODUCTION.
        However these additional steps are not included in this command. User needs to conduct those steps once
        the update command is completed.

    Args:
        client:
        enrollmentId:
            Enrollment ID on which to perform the desired operation.
            And it can be retrived via list_enrollments_command.
        enrollment:
            Enrollment info in dict format. If provided, the script will not make another API call to get the enrollmont info.
            if not, another API call will be issued to retrieve the Enrollment info.
        updates:
            the modification(s) to the enrollment in the dict format.
            Possible modification are:
            ra, validationType, certificateType, networkConfiguration, changeManagement,
            csr, org, adminContact, techContact, thirdParty, enableMultiStackedCertificates
            Sample "updates":
            {
                "thirdParty": {
                    "excludeSans": false
                }
            }
        allow_cancel_pending_changes:
            All pending changes to be cancelled when updating an enrollment.
        allow_staging_bypass:
            Bypass staging and push meta_data updates directly to production network. Current change will also be updated with
            the same changes.
        deploy_not_after:
            Don't deploy after this date (UTC). Sample: 2021-01-31T00:00:00.000Z
        deploy_not_before:
            Don't deploy before this date (UTC). Sample: 2021-01-31T00:00:00.000Z
        force_renewal:
            Force certificate renewal for Enrollment.
        renewal_date_check_override:
            CPS will automatically start a Change to renew certificates in time before they expire.
            This automatic Change is started when Certificate's expiration is within a renewal window,
            and system will protect against other changes started during this renewal window.
            Setting renewal_date_check_override=true will allow creating a Change during the renewal window,
            potentially running the risk of ending up with an expired certificate on the network.
        allow_missing_certificate_addition:
            Applicable for Third Party Dual Stack Enrollments, allows to update missing certificate. Option supported from v10.

    Returns:
        human readable (markdown format), entry context and raw response
    """
    # if there is a deploy_not_after check that it is in the correct format. if yes, continue with the str (API need),
    # else raise ValueError
    if deploy_not_after:
        try_parsing_date(deploy_not_after, ["%Y-%m-%dT%H:%M:%SZ"])
    # if there is a deploy_not_before check that it is in the correct format. if yes, continue with the str (API need),
    # else raise ValueError
    if deploy_not_before:
        try_parsing_date(deploy_not_before, ["%Y-%m-%dT%H:%M:%SZ"])

    if enrollment == {}:
        enrollment = client.get_enrollment_byid(enrollment_id=enrollment_id, json_version="11")
    # Remove the fields that are not supposed to be changed.
    enrollment.pop("id")
    enrollment.pop("productionSlots")
    enrollment.pop("stagingSlots")
    enrollment.pop("assignedSlots")
    enrollment.pop("location")
    enrollment.pop("autoRenewalStartTime")
    enrollment.pop("pendingChanges")
    if not isinstance(updates, dict):
        enrollment.update(json.loads(updates))
    raw_response: dict = client.update_cps_enrollment(
        enrollment_id=enrollment_id,
        updates=enrollment,
        allow_cancel_pending_changes=allow_cancel_pending_changes,
        allow_staging_bypass=allow_staging_bypass,
        deploy_not_after=deploy_not_after,
        deploy_not_before=deploy_not_before,
        force_renewal=force_renewal,
        renewal_date_check_override=renewal_date_check_override,
        allow_missing_certificate_addition=allow_missing_certificate_addition,
    )

    title = f"{INTEGRATION_NAME} - update enrollment command"
    entry_context, human_readable_ec = update_cps_enrollment_ec(raw_response=raw_response)
    context_entry: dict = {f"{INTEGRATION_CONTEXT_NAME}.Enrollment.Changes": entry_context}

    human_readable = tableToMarkdown(
        name=title,
        t=human_readable_ec,
        removeNull=True,
    )
    demisto.debug(f"{human_readable=} , {context_entry=} , {raw_response}")
    return human_readable, context_entry, raw_response


@logger
def update_cps_enrollment_schedule_command(
    client: Client,
    enrollment_path: str = "",
    enrollment_id: str = "",
    change_id: str = "",
    deploy_not_before: str = "",
    deploy_not_after: str = None,
) -> tuple[str, dict, Union[list, dict]]:
    """
        Updates the current deployment schedule.
        Reference: https://techdocs.akamai.com/cps/reference/put-change-deployment-schedule

    Args:
        client:
        enrollment_path:
            Enrollment path found in the pending change location field.
            And it can be retrived via list_enrollments_command
        enrollment_id:
            Enrollment ID on which to perform the desired operation.
            And it can be retrived via list_enrollments_command.
        change_id:
            Chnage ID on which to perform the desired operation.
            And it can be retrived via list_enrollments_command.
        deploy_not_after:
            The time after, when the change will no longer be in effect.
            This value is an ISO-8601 timestamp. (UTC)
            Sample: 2021-01-31T00:00:00.000Z
        deploy_not_before:
            The time that you want change to take effect. If you do not set this, the change occurs immediately,
            although most changes take some time to take effect even when they are immediately effective.
            This value is an ISO-8601 timestamp. (UTC)
            Sample: 2021-01-31T00:00:00.000Z

    Returns:
        human readable (markdown format), entry context and raw response
    """
    # if there is a deploy_not_after check that it is in the correct format. if yes, continue with the str (API need),
    # else raise ValueError
    if deploy_not_after:
        try_parsing_date(deploy_not_after, ["%Y-%m-%dT%H:%M:%SZ"])
    # if there is a deploy_not_before check that it is in the correct format. if yes, continue with the str (API need),
    # else raise ValueError
    if deploy_not_before:
        try_parsing_date(deploy_not_before, ["%Y-%m-%dT%H:%M:%SZ"])

    if enrollment_path == enrollment_id == change_id == "":
        raise DemistoException("enrollment_path, enrollment_id, change_id can not all be blank.")
    raw_response: dict = client.update_cps_enrollment_schedule(
        enrollment_path=enrollment_path,
        enrollment_id=enrollment_id,
        change_id=change_id,
        deploy_not_after=deploy_not_after,
        deploy_not_before=deploy_not_before,
    )

    title = f"{INTEGRATION_NAME} - update enrollment schedule command"
    entry_context, human_readable_ec = update_cps_enrollment_schedule_ec(raw_response=raw_response)
    context_entry: dict = {f"{INTEGRATION_CONTEXT_NAME}.Enrollment.Changes": entry_context}

    human_readable = tableToMarkdown(
        name=title,
        t=human_readable_ec,
        removeNull=True,
    )
    demisto.debug(f"{human_readable=} , {context_entry=} , {raw_response}")
    return human_readable, context_entry, raw_response


# Created by D.S.


@logger
def get_cps_change_status_command(
    client: Client,
    enrollment_path: str = "",
    enrollment_id: str = "",
    change_id: str = "",
) -> tuple[str, dict, Union[list, dict]]:
    """
        Gets the status of a pending change.

    Args:
        client:
        enrollment_path: Enrollment path found in the pending change location field.
            And it can be retrived via list_enrollments_command.
        enrollment_id: Unique Identifier of the Enrollment on which to perform the desired operation.
            And it can be retrived via list_enrollments_command.
        change_id: The change for this enrollment on which to perform the desired operation.
            And it can be retrived via list_enrollments_command.

    Returns:
        human readable (markdown format), entry context and raw response
    """
    if enrollment_path == enrollment_id == change_id == "":
        raise DemistoException("enrollment_path, enrollment_id, change_id can not all be blank.")

    raw_response: dict = client.get_cps_change_status(
        enrollment_path=enrollment_path, enrollment_id=enrollment_id, change_id=change_id
    )

    title = f"{INTEGRATION_NAME} - get cps change status command"
    entry_context = raw_response
    human_readable_ec = raw_response
    context_entry: dict = {f"{INTEGRATION_CONTEXT_NAME}.Enrollments.Change.Status": entry_context}

    human_readable = tableToMarkdown(
        name=title,
        t=human_readable_ec,
        removeNull=True,
    )
    demisto.debug(f"{human_readable=} , {context_entry=} , {raw_response}")
    return human_readable, context_entry, raw_response


@logger
def cancel_cps_change_command(
    client: Client,
    change_id: str = "0",
    enrollment_id: str = "0",
    change_path: str = "",
    account_switch_key: str = "",
) -> tuple[str, dict, Union[list, dict]]:
    """
        Cancels a pending change.
        Reference: https://techdocs.akamai.com/cps/reference/delete-enrollment-change
    Args:
        client:
        change_id: The change for this enrollment on which to perform the desired operation. Default is 0.
        enrollment_id: Enrollment on which to perform the desired operation. Default is 0.
        change_path: Change path on which to perform the desired operation.
         - Sample: /cps/v2/enrollments/100000/changes/88888888
         - Note: change_path is not listed in the reference as a parameter.
                 However it can be extracted directly from "list_enrollments_command".
                 This should be the most common useage when generate RestAPI's URL.
        account_switch_key: For customers who manage more than one account, this runs
            the operation from another account. The Identity and Access Management API
            provides a list of available account switch keys.
         - Sample: "1-5C0YLB:1-8BYUX"

        NOTE: There is no need to provice "change_id"/"enrollment_id" and "change_path"
              at the same time. "change_id"/"enrollment_id" can be used to generate
              "change_path" as well.

    Returns:
        human readable (markdown format), entry context and raw response
    """

    if not (change_id == "0" and enrollment_id == "0"):
        change_path = f"/cps/v2/enrollments/{enrollment_id}/changes/{change_id}"

    raw_response: dict = client.cancel_cps_change(change_path=change_path, account_switch_key=account_switch_key)

    title = f"{INTEGRATION_NAME} - cps cancel change"
    entry_context = raw_response
    human_readable_ec = raw_response
    context_entry: dict = {f"{INTEGRATION_CONTEXT_NAME}.Cps.Change.Canceled": entry_context}

    human_readable = tableToMarkdown(
        name=title,
        t=human_readable_ec,
        removeNull=True,
    )
    return human_readable, context_entry, raw_response


# Created by D.S. 2024-06-18
@logger
def get_cps_enrollment_by_id_command(client: Client, enrollment_id: int) -> tuple[str, dict, Union[list, dict]]:
    """
        Returns the certification/Enarollment.

    Args:
        client:
        enrollment_id: Unique Identifier of the Enrollment on which to perform the desired operation.
            And it can be retrived via list_enrollments_command

    Returns:
        human readable (markdown format), entry context and raw response
    """

    raw_response: dict = client.get_cps_enrollment_by_id(enrollment_id=enrollment_id)

    title = f"{INTEGRATION_NAME} - get cps enrollment by id command"
    entry_context = raw_response
    human_readable_ec = raw_response
    context_entry: dict = {f"{INTEGRATION_CONTEXT_NAME}.Cps.Enrollments": entry_context}

    human_readable = tableToMarkdown(
        name=title,
        t=human_readable_ec,
        removeNull=True,
    )
    return human_readable, context_entry, raw_response


@logger
def list_appsec_config_command(client: Client) -> tuple[str, dict, Union[list, dict]]:
    """
        Lists available security configurations.

    Args:
        client:

    Returns:
        human readable (markdown format), entry context and raw response
    """

    raw_response: dict = client.list_appsec_config()
    title = f"{INTEGRATION_NAME} - list application configuration command"
    entry_context = raw_response
    human_readable_ec = raw_response
    context_entry: dict = {f"{INTEGRATION_CONTEXT_NAME}.AppSecurity": entry_context}

    human_readable = tableToMarkdown(
        name=title,
        t=human_readable_ec.get("configurations", ""),
        removeNull=True,
    )
    return human_readable, context_entry, raw_response


@logger
def list_dns_zones_command(client: Client) -> tuple[str, dict, Union[list, dict]]:
    """
        Lists all zones that the current user has access to manage.

    Args:
        client:

    Returns:
        human readable (markdown format), entry context and raw response
    """

    raw_response: dict = client.list_dns_zones()
    title = f"{INTEGRATION_NAME} - list dns zones command"
    entry_context = raw_response
    human_readable_ec = raw_response
    context_entry: dict = {f"{INTEGRATION_CONTEXT_NAME}.EdgeDns.Zones": entry_context}

    human_readable = tableToMarkdown(
        name=title,
        t=human_readable_ec,
        removeNull=True,
    )
    return human_readable, context_entry, raw_response


@logger
def list_dns_zone_recordsets_command(client: Client, zone: str) -> tuple[str, dict, Union[list, dict]]:
    """
        Lists all record sets for this Zone. It works only for PRIMARY and SECONDARY zones.

    Args:
        client:
        zone: The name of the zone.

    Returns:
        human readable (markdown format), entry context and raw response
    """

    raw_response: dict = client.list_dns_zone_recordsets(zone)
    title = f"{INTEGRATION_NAME} - list dns zones command"
    entry_context = raw_response
    human_readable_ec = raw_response
    context_entry: dict = {f"{INTEGRATION_CONTEXT_NAME}.EdgeDns.ZoneRecordSets": entry_context}

    human_readable = tableToMarkdown(
        name=title,
        t=human_readable_ec.get("recordsets"),
        removeNull=True,
    )
    return human_readable, context_entry, raw_response


@logger
def list_cps_active_certificates_command(
    client: Client,
    contract_id: str,
) -> tuple[str, dict, Union[list, dict]]:
    """
        lists enrollments with active certificates. Note that the rate limit for this
        operation is 10 requests per minute per account.

    Args:
        client:
        contract_id: Unique Identifier of a contract on which to operate or view.

    Returns:
        human readable (markdown format), entry context and raw response
    """

    raw_response: dict = client.list_cps_active_certificates(contract_id=contract_id)

    title = f"{INTEGRATION_NAME} - cps list active certificates command"
    entry_context = raw_response
    human_readable_ec = raw_response
    context_entry: dict = {f"{INTEGRATION_CONTEXT_NAME}.Cps.Active.Certificates.Enrollments": entry_context.get("enrollments")}

    human_readable = tableToMarkdown(
        name=title,
        t=human_readable_ec.get("enrollments"),
        removeNull=True,
    )
    return human_readable, context_entry, raw_response


<<<<<<< HEAD
@logger
def new_datastream_command(client: Client,
                           stream_name: str,
                           group_id: int,
                           contract_id: str,
                           properties: str,
                           dataset_fields: str,
                           interval_in_seconds: int = 30,
                           log_format: str = "JSON",
                           field_delimiter: str = "",
                           upload_file_prefix: str = "",
                           upload_file_suffix: str = "",
                           ca_cert: str = "",
                           client_cert: str = "",
                           client_key: str = "",
                           content_type: str = "",
                           custom_header_name: str = "",
                           custom_header_value: str = "",
                           compress_logs: bool = True,
                           destination_type: str = "SPLUNK",
                           display_name: str = "",
                           endpoint: str = "",
                           event_collector_token: str = "",
                           tls_hostname: str = "",
                           notification_emails: str = "",
                           collect_midgress: bool = False,
                           activate: bool = True
                           ) -> tuple[str, dict, Union[list, dict]]:
    """
        Creates a stream configuration. Within a stream configuration,
        you can select properties to monitor in the stream, data set fields to collect in logs,
        and a destination to send these log files to. Get the streamId value from the response
        to use in the https://{hostname}/datastream-config-api/v2/log/streams/{streamId} endpoint URL.
        Apart from the log and delivery frequency configurations, you can decide whether to activate
        the stream on making the request or later using the activate parameter.
        Note that only active streams collect and send logs to their destinations.
        NOTE: "SPLUNK" and "HTTPS" are the only two types tested

    Args:
        client:
        stream_name: The name of the stream.
        group_id: The unique identifier of the group that has access to the product and this stream
                  configuration.
        contract_id: The unique identifier of the contract that has access to the product.
        properties: The unique identifier of the properties that belong to the same product and to be monitored
                    in the stream. Note that a stream can only log data for active properties.
                    A property can be activated in Property Manager.
        dataset_fields: The unique identifier of the data set fields to be included in stream logs.
                        In case of STRUCTURED format, the order of the identifiers define how the value for
                        these fields appear in the log lines.
        interval_in_seconds: The interval in seconds (30 or 60) after which the system bundles log lines into
                             a file and sends it to a destination.
        log_format: The format in which you want to receive log files. STRUCTURED or JSON are the currently
                    available formats. When the delimiter is present in the request, STRUCTURED format needs
                    to be defined.
        field_delimiter: A delimiter that separates data set fields in the log lines, either SPACE or TAB.
                         Set this only for the STRUCTURED log file format.
        upload_file_prefix: The prefix of the log file to be used when sending to a object-based destination.
                            It's a string of at most 200 characters. If unspecified, it defaults to ak. This
                            member supports Dynamic time variables, but doesn't support the . character.
        upload_file_suffix: The suffix of the log file that you want to send to a object-based destination.
                            It's a static string of at most 10 characters. If unspecified, it defaults to ds.
                            This member doesn't support Dynamic time variables, and the ., /, %, ? characters.
        ca_cert: The certification authority (CA) certificate used to verify the origin server's certificate.
                 If the certificate is not signed by a well-known certification authority, enter the CA certificate
                 in the PEM format for verification. If this value is set, the mTlsEnabled property replaces it
                 in the response as true.
        client_cert: The PEM-formatted digital certificate you want to authenticate requests to your destination
                     with. If you want to use mutual authentication, you need to provide both the client certificate
                     and the client key. If you pass this member, the mTlsEnabled member replaces it in the response
                     as true.
        client_key: The private key in the non-encrypted PKCS8 format that authenticates with the back-end server.
                    If you want to use mutual authentication, you need to provide both the client certificate and
                    the client key.
        content_type: The type of the resource passed in the request's custom header.
        custom_header_name: A human-readable name for the request's custom header, containing only alphanumeric,
                            dash, and underscore characters.
        custom_header_value: The custom header's contents passed with the request that contains information about
                             the client connection.
        compress_logs: Enables gzip compression for a log file sent to a destination. True by default.
        destination_type: The destination configuration in the stream to send logs.
                          Note: "SPLUNK" and "HTTPS" are the only two types tested.
        display_name: The name of the destination.
        endpoint: The raw event Splunk URL where the logs need to be sent to. Akamaized property hostnames can be used
                  as endpoint URLs.
        event_collector_token: The Event Collector token for your Splunk account.
        tls_hostname: The hostname that verifies the server's certificate and matches the Subject Alternative Names
                      (SANs) in the certificate. If not provided, DataStream fetches the hostname from the endpoint
                      URL.
        notification_emails: A list of e-mail addresses where you want to send notifications about activations and
                             deactivations of the stream. You can omit this member and activate or deactivate the
                             stream without notifications.
        collect_midgress: Indicates if you've opted to capture midgress traffic within the Akamai platform, such as
                          between two edge servers.
        activate: Activates the stream at the time of the request, false by default. When Edit a stream or Patch a
                  stream that is active, set this value to true.


    Returns:
        human readable (markdown format), entry context and raw response
    """
    notification_emails_list: list = argToList(notification_emails)
    properties_list: list = argToList(properties)
    properties_list_dict: list = []
    for item in properties_list:
        properties_list_dict.append({"propertyId": int(item)})
    dataset_fields_list: list = argToList(dataset_fields)
    dataset_fields_list_dict: list = []
    for item in dataset_fields_list:
        dataset_fields_list_dict.append({"datasetFieldId": int(item)})
    raw_response: dict = client.new_datastream(stream_name=stream_name,
                                               group_id=group_id,
                                               contract_id=contract_id,
                                               properties=properties_list_dict,
                                               dataset_fields=dataset_fields_list_dict,
                                               interval_in_seconds=interval_in_seconds,
                                               log_format=log_format,
                                               field_delimiter=field_delimiter,
                                               upload_file_prefix=upload_file_prefix,
                                               upload_file_suffix=upload_file_suffix,
                                               ca_cert=ca_cert,
                                               client_cert=client_cert,
                                               client_key=client_key,
                                               content_type=content_type,
                                               custom_header_name=custom_header_name,
                                               custom_header_value=custom_header_value,
                                               compress_logs=compress_logs,
                                               destination_type=destination_type,
                                               display_name=display_name,
                                               endpoint=endpoint,
                                               event_collector_token=event_collector_token,
                                               tls_hostname=tls_hostname,
                                               notification_emails=notification_emails_list,
                                               collect_midgress=collect_midgress,
                                               activate=activate)

    title = f'{INTEGRATION_NAME} - new datastream'
    entry_context = raw_response
    human_readable_ec = raw_response
    context_entry: dict = {
        f"{INTEGRATION_CONTEXT_NAME}.DataStream": entry_context
    }

    human_readable = tableToMarkdown(
        name=title,
        t=human_readable_ec,
        removeNull=True,
    )
    return human_readable, context_entry, raw_response


@logger
def list_datastreams_command(client: Client, group_id: int = 0) -> tuple[str, dict, Union[list, dict]]:
    """
        Get the latest versions of the stream configurations for all groups within the account.

    Args:
        client:
        group_id: The unique identifier of the group that has access to the product and this stream configuration.

    Returns:
        human readable (markdown format), entry context and raw response
    """

    raw_response: dict = client.list_datastreams(group_id=group_id)
    title = f'{INTEGRATION_NAME} - list datastreams command'
    context_entry: dict = {
        f"{INTEGRATION_CONTEXT_NAME}.DataStreams": raw_response
    }
    human_readable = tableToMarkdown(
        name=title,
        t=raw_response,
        removeNull=True,
    )
    return human_readable, context_entry, raw_response


@logger
def get_datastream_command(client: Client, stream_id: int, version: int = 0) -> tuple[str, dict, Union[list, dict]]:
    """
        Returns information about any version of a stream, including details about the monitored properties,
        logged data set fields, and log delivery destination. If you omit the version query parameter,
        this operation returns the last version of the stream.

    Args:
        client:
        stream_id: The uniquely identifier of the stream.
        version: The uniquely identifier of the version of the stream.
                 If omitted, the operation returns the latest version of the stream.

    Returns:
        human readable (markdown format), entry context and raw response
    """

    raw_response: dict = client.get_datastream(stream_id=stream_id, version=version)
    title = f'{INTEGRATION_NAME} - get datastream command'
    context_entry: dict = {
        f"{INTEGRATION_CONTEXT_NAME}.DataStreamDetails": raw_response
    }
    human_readable = tableToMarkdown(
        name=title,
        t=raw_response,
        removeNull=True,
    )
    return human_readable, context_entry, raw_response


@logger
def list_idam_properties_command(client: Client) -> tuple[str, dict, Union[list, dict]]:
    """
        Lists the properties and includes for the current account via Identity Access Management Module

    Args:
        client:

    Returns:
        human readable (markdown format), entry context and raw response
    """

    raw_response: dict = client.list_idam_properties()
    title = f'{INTEGRATION_NAME} - list idam properties command'
    context_entry: dict = {
        f"{INTEGRATION_CONTEXT_NAME}.Idam.Properties": raw_response
    }
    human_readable = tableToMarkdown(
        name=title,
        t=raw_response,
        removeNull=True,
    )
    return human_readable, context_entry, raw_response


@logger
def list_datastream_groups_command(client: Client, contract_id: str = "") -> tuple[str, dict, Union[list, dict]]:
    """
        Returns access groups with contracts on your account. You can later use the groupId and contractId values
        to create and view streams or list properties by group. Set the contractId query parameter to get groups
        for a specific contract.

    Args:
        client:
        contract_id: Uniquely identifies the contract that belongs to a group.

    Returns:
        human readable (markdown format), entry context and raw response
    """

    raw_response: dict = client.list_datastream_groups(contract_id=contract_id)
    title = f'{INTEGRATION_NAME} - list datastream groups command'
    context_entry: dict = {
        f"{INTEGRATION_CONTEXT_NAME}.DataStreamGroups": raw_response
    }
    human_readable = tableToMarkdown(
        name=title,
        t=raw_response,
        removeNull=True,
    )
    return human_readable, context_entry, raw_response


@logger
def list_datastream_properties_bygroup_command(client: Client, group_id: int) -> tuple[str, dict, Union[list, dict]]:
    """
         Get properties that are active on the production and staging network and available within a specific group.
         Run this operation to get and store the propertyId values for the Create a stream and Edit a stream operations.

    Args:
        client:
        group_id: The unique identifier of the group that has access to the product and this stream configuration.

    Returns:
        human readable (markdown format), entry context and raw response
    """
    raw_response: dict = client.list_datastream_properties_bygroup(group_id=group_id)
    title = f'{INTEGRATION_NAME} - list datastream active properties command'
    context_entry: dict = {
        f"{INTEGRATION_CONTEXT_NAME}.DataStream.Group": raw_response
    }
    human_readable = tableToMarkdown(
        name=title,
        t=raw_response,
        removeNull=True,
    )
    return human_readable, context_entry, raw_response


@logger
def delete_datastream_command(client: Client, stream_id: int) -> tuple[str, dict, Union[list, dict]]:
    """
        Deletes a deactivated stream. Deleting a stream means that you can't activate this stream again, and
        that you stop receiving logs for the properties that this stream monitors. Before deleting any stream,
        you need to deactivate it first.

    Args:
        stream_id: Unique identifer of a stream

    Returns:
        human readable (markdown format), entry context and raw response
    """

    raw_response: dict = client.delete_datastream(stream_id=stream_id)
    title = f'{INTEGRATION_NAME} - delete datastream command'
    context_entry: dict = {
        f"{INTEGRATION_CONTEXT_NAME}.DataStream": raw_response
    }
    human_readable = tableToMarkdown(
        name=title,
        t=raw_response,
        removeNull=True,
    )
    return human_readable, context_entry, raw_response


@logger
def patch_datastream_command(client: Client,
                             stream_id: int,
                             path: str,
                             value: str,
                             value_to_json: str,
                             activate: str = 'true',
                             ) -> tuple[str, dict, Union[list, dict]]:
    """
        Updates selected details of an existing stream. Running this operation using JSON Patch syntax creates
        a stream version that replaces the current one. Currently you can patch a stream using only the REPLACE
        operation. When updating configuration objects such as destination or deliveryConfiguration, pass a
        complete object to avoid overwriting current details with default values for omitted members such as
        tags, uploadFilePrefix, and uploadFileSuffix. Note that only active streams collect and send logs to
        their destinations. You need to set the activate parameter to true while patching active streams, and
        optionally for inactive streams if you want to activate them upon request.

    Args:
        stream_id: The unique identifier of the stream.
        activate: Activates the stream at the time of the request, false by default. When you Edit a stream or
                  Patch a stream that is active, you need to set this member to true.
        path: A JSON Pointer that identifies the values you want to replace in the stream configuration. This
              member's value is / followed by any of the configuration object's top-level member name.
        value: Specifies the data to replace at the path location, any type of data including objects and arrays.
               Pass complete objects to avoid overwriting current details with default values for omitted members.
        value_to_json: Whether convert the value above into Json or not.

    Returns:
        human readable (markdown format), entry context and raw response
    """

    import json

    body = [
        {
            'op': 'REPLACE',
            'path': path,
            'value': json.loads(value) if value_to_json.lower() == "yes" else value
        }
    ]

    raw_response: dict = client.patch_datastream(stream_id=stream_id, activate=activate, body=body)

    title = f'{INTEGRATION_NAME} - Patch datastream command'

    context_entry: dict = {
        f"{INTEGRATION_CONTEXT_NAME}.Datastream": raw_response
    }
    human_readable = tableToMarkdown(
        name=title,
        t=raw_response,
        removeNull=True,
    )

    return human_readable, context_entry, raw_response


@logger
def bulk_property_activation_command(client: Client,
                                     properties: str,
                                     notify_emails: str,
                                     contract_id: str,
                                     ) -> tuple[str, dict, Union[list, dict]]:
    """
        Bulk activate a set of property versions. Alternately, perform a bulk fallback to the previous activation within an hour
        of the previous bulk activation. Base the set of versions to activate on the results of a bulk patch operation, which you
        use in this operation's request. This operation launches an asynchronous process to update properties. To check its
        progress, run the List bulk-activated properties operation, whose link is available in the Location header or
        bulkActivationLink member of this operation's response.

    Args:
        properties: Properties to be activated.
                    Sample: [
                        {
                          "network": "STAGING",
                          "propertyId": "prp_123445",
                          "propertyVersion": 2
                        },
                        {
                          "network": "PRODUCTION",
                          "propertyId": "prp_123456",
                          "propertyVersion": 3
                        }
                    ]

        notify_emails: Comma separated list of the emails for notification.
                    Sample: "you@example.com","me@abcd.com"
        contract_id: Unique identifier of the contract.

    Returns:
        human readable (markdown format), entry context and raw response
    """

    raw_response: dict = client.bulk_property_activation(
        properties=properties, notify_emails=notify_emails, contract_id=contract_id)

    title = f'{INTEGRATION_NAME} - Bulk Property Activation command'

    context_entry: dict = {
        f"{INTEGRATION_CONTEXT_NAME}.Property.BulkActivation": raw_response
    }
    human_readable = tableToMarkdown(
        name=title,
        t=raw_response,
        removeNull=True,
    )

    return human_readable, context_entry, raw_response


@logger
def activate_datastream_command(client: Client,
                                stream_id: int,
                                option: str = 'activate',
                                ) -> tuple[str, dict, Union[list, dict]]:
    """
        Activate/Deactivate the latest version of a DataStream.

    Args:
        stream_id: Uniquely identifies the stream.
        option: "activate" or "deactivate"

    Returns:
        human readable (markdown format), entry context and raw response
    """

    raw_response: dict = client.activate_datastream(stream_id=stream_id, option=option)

    title = f'{INTEGRATION_NAME} - Activate DataStream command'

    context_entry: dict = {
        f"{INTEGRATION_CONTEXT_NAME}.DataStream.Activation": raw_response
    }
    human_readable = tableToMarkdown(
        name=title,
        t=raw_response,
        removeNull=True,
    )

    return human_readable, context_entry, raw_response


@logger
def update_client_list_entries_command(client: Client,
                                       list_id: int,
                                       account_switch_key: str = "",
                                       ) -> tuple[str, dict, Union[list, dict]]:
    """
        Update client list entries. Append, delete, and update entries in a single batch.
    Args:
        list_id: Unique identifier of client list.
        account_switch_key: For customers who manage more than one account,
            this runs the operation from another account. The Identity and Access Management
            API provides a list of available account switch keys.

    Returns:
        human readable (markdown format), entry context and raw response
    """

    raw_response: dict = client.update_client_list_entries(list_id=str(list_id), account_switch_key=account_switch_key)

    title = f'{INTEGRATION_NAME} - Update Client List Entries command'

    context_entry: dict = {
        f"{INTEGRATION_CONTEXT_NAME}.ClientList": raw_response
    }
    human_readable = tableToMarkdown(
        name=title,
        t=raw_response,
        removeNull=True,
    )

    return human_readable, context_entry, raw_response


@logger
def activate_a_client_list_command(client: Client,
                                   list_id: str,
                                   action: str,
                                   comments: str,
                                   network: str,
                                   notification_recipients: str,
                                   account_switch_key: str = "",
                                   siebel_ticketid: str = "",
                                   ) -> tuple[str, dict, Union[list, dict]]:
    """
        Activates a client list on the staging or production network.
    Args:
        list_id: Unique identifier of client list.
        account_switch_key: For customers who manage more than one account,
            this runs the operation from another account. The Identity and Access Management
            API provides a list of available account switch keys.
        action: Actions you can take for a client list: either ACTIVATE or DEACTIVATE.
        comments: A brief description for the activation.
        network: The network environment where you activate your client list: either STAGING or PRODUCTION.
        notification_recipients: Comma (',') seperated String that contains the email of the Users to notify.
        siebel_ticketid: Identifies the Siebel ticket, if the activation is linked to one.

    Returns:
        human readable (markdown format), entry context and raw response
    """

    notification_list: list = argToList(notification_recipients, separator=",")
    raw_response: dict = client.activate_a_client_list(list_id=list_id,
                                                       account_switch_key=account_switch_key,
                                                       action=action,
                                                       comments=comments,
                                                       network=network,
                                                       notification_recipients=notification_list,
                                                       siebel_ticketid=siebel_ticketid,
                                                       )

    title = f'{INTEGRATION_NAME} - Activate A Client List command'

    context_entry: dict = {
        f"{INTEGRATION_CONTEXT_NAME}.ClientList": raw_response
    }
    human_readable = tableToMarkdown(
        name=title,
        t=raw_response,
        removeNull=True,
    )

    return human_readable, context_entry, raw_response


@logger
def get_client_lists_command(client: Client) -> tuple[str, dict, Union[list, dict]]:
    """
        Get accessible client lists.

    Args:
        client:

    Returns:
        human readable (markdown format), entry context and raw response
    """

    raw_response: dict = client.get_client_lists()
    title = f'{INTEGRATION_NAME} - Get Client List command'
    context_entry: dict = {
        f"{INTEGRATION_CONTEXT_NAME}.ClientList": raw_response
    }
    human_readable = tableToMarkdown(
        name=title,
        t=raw_response,
        removeNull=True,
    )
    return human_readable, context_entry, raw_response


@logger
def list_edgehostname_command(client: Client, contract_id: str, group_id: str = "na") -> tuple[str, dict, Union[list, dict]]:
    """
        Lists all edge hostnames available under a contract.

    Args:
        client:
        contract_id: Unique identifier of a contract.
        group_id: Unique identifier of a group.

    Returns:
        human readable (markdown format), entry context and raw response
    """

    raw_response: dict = client.list_edgehostname(contract_id=contract_id, group_id=group_id)
    title = f'{INTEGRATION_NAME} - List Edgehostname command'
    context_entry: dict = {
        f"{INTEGRATION_CONTEXT_NAME}.Edgehostname": raw_response
    }
    human_readable = tableToMarkdown(
        name=title,
        t=raw_response,
        removeNull=True,
    )
    return human_readable, context_entry, raw_response


''' COMMANDS MANAGER / SWITCH PANEL '''
=======
""" COMMANDS MANAGER / SWITCH PANEL """
>>>>>>> 119d5ad0


def main():
    params = demisto.params()
    verify_ssl = not params.get("insecure", False)
    proxy = params.get("proxy")
    client_token = params.get("credentials_client_token", {}).get("password") or params.get("clientToken")
    access_token = params.get("credentials_access_token", {}).get("password") or params.get("accessToken")
    client_secret = params.get("credentials_client_secret", {}).get("password") or params.get("clientSecret")
    if not (client_token and access_token and client_secret):
        raise DemistoException("Client token, Access token and Client secret must be provided.")
    client = Client(
        base_url=params.get("host"),
        verify=verify_ssl,
        proxy=proxy,
        auth=EdgeGridAuth(client_token=client_token, access_token=access_token, client_secret=client_secret),
    )
    command = demisto.command()
    demisto.debug(f"Command being called is {command}")
    commands = {
<<<<<<< HEAD
        'test-module': test_module_command,
        f'{INTEGRATION_COMMAND_NAME}-get-network-lists': get_network_lists_command,
        f'{INTEGRATION_COMMAND_NAME}-get-network-list-by-id': get_network_list_by_id_command,
        f'{INTEGRATION_COMMAND_NAME}-create-network-list': create_network_list_command,
        f'{INTEGRATION_COMMAND_NAME}-delete-network-list': delete_network_list_command,
        f'{INTEGRATION_COMMAND_NAME}-update-network-list-elements': update_network_list_elements_command,
        f'{INTEGRATION_COMMAND_NAME}-activate-network-list': activate_network_list_command,
        f'{INTEGRATION_COMMAND_NAME}-add-elements-to-network-list': add_elements_to_network_list_command,
        f'{INTEGRATION_COMMAND_NAME}-remove-element-from-network-list': remove_element_from_network_list_command,
        f'{INTEGRATION_COMMAND_NAME}-get-network-list-activation-status': get_activation_status_command,
        f'{INTEGRATION_COMMAND_NAME}-list-groups': list_groups_command,
        f'{INTEGRATION_COMMAND_NAME}-create-enrollment': create_enrollment_command,
        f'{INTEGRATION_COMMAND_NAME}-list-enrollments': list_enrollments_command,
        f'{INTEGRATION_COMMAND_NAME}-get-enrollment-by-cn': get_enrollment_by_cn_command,
        f'{INTEGRATION_COMMAND_NAME}-get-domains': get_domains_command,
        f'{INTEGRATION_COMMAND_NAME}-get-domain': get_domain_command,
        f'{INTEGRATION_COMMAND_NAME}-create-domain': create_domain_command,
        f'{INTEGRATION_COMMAND_NAME}-create-datacenter': create_datacenter_command,
        f'{INTEGRATION_COMMAND_NAME}-update-property': update_property_command,
        f'{INTEGRATION_COMMAND_NAME}-get-change': get_change_command,
        f'{INTEGRATION_COMMAND_NAME}-update-change': update_change_command,
        f'{INTEGRATION_COMMAND_NAME}-check-group': check_group_command,
        f'{INTEGRATION_COMMAND_NAME}-create-group': create_group_command,
        f'{INTEGRATION_COMMAND_NAME}-get-group': get_group_command,
        f'{INTEGRATION_COMMAND_NAME}-clone-papi-property': clone_papi_property_command,
        f'{INTEGRATION_COMMAND_NAME}-add-papi-property-hostname': add_papi_property_hostname_command,
        f'{INTEGRATION_COMMAND_NAME}-list-papi-edgehostname-bygroup': list_papi_edgehostname_bygroup_command,
        f'{INTEGRATION_COMMAND_NAME}-new-papi-edgehostname': new_papi_edgehostname_command,
        f'{INTEGRATION_COMMAND_NAME}-get-cps-enrollmentid-by-cnname': get_cps_enrollmentid_by_cnname_command,
        f'{INTEGRATION_COMMAND_NAME}-new-papi-cpcode': new_papi_cpcode_command,
        f'{INTEGRATION_COMMAND_NAME}-patch-papi-property-rule-cpcode': patch_papi_property_rule_cpcode_command,
        f'{INTEGRATION_COMMAND_NAME}-patch-papi-property-rule-origin': patch_papi_property_rule_origin_command,
        f'{INTEGRATION_COMMAND_NAME}-activate-papi-property': activate_papi_property_command,
        f'{INTEGRATION_COMMAND_NAME}-clone-security-policy': clone_security_policy_command,
        f'{INTEGRATION_COMMAND_NAME}-new-match-target': new_match_target_command,
        f'{INTEGRATION_COMMAND_NAME}-activate-appsec-config-version': activate_appsec_config_version_command,
        f'{INTEGRATION_COMMAND_NAME}-get-appsec-config-activation-status': get_appsec_config_activation_status_command,
        f'{INTEGRATION_COMMAND_NAME}-get-appsec-config-latest-version': get_appsec_config_latest_version_command,
        f'{INTEGRATION_COMMAND_NAME}-get-security-policy-id-by-name': get_security_policy_id_by_name_command,
        f'{INTEGRATION_COMMAND_NAME}-clone-appsec-config-version': clone_appsec_config_version_command,
        f'{INTEGRATION_COMMAND_NAME}-patch-papi-property-rule-httpmethods': patch_papi_property_rule_httpmethods_command,
        f'{INTEGRATION_COMMAND_NAME}-get-papi-property-activation-status-command':
            get_papi_property_activation_status_command,
        f'{INTEGRATION_COMMAND_NAME}-get-papi-edgehostname-creation-status-command':
            get_papi_edgehostname_creation_status_command,
        f'{INTEGRATION_COMMAND_NAME}-acknowledge-warning-command': acknowledge_warning_command,
        f'{INTEGRATION_COMMAND_NAME}-get-production-deployment': get_production_deployment_command,
        f'{INTEGRATION_COMMAND_NAME}-get-change-history': get_change_history_command,
        f'{INTEGRATION_COMMAND_NAME}-modify-appsec-config-selected-hosts': modify_appsec_config_selected_hosts_command,
        f'{INTEGRATION_COMMAND_NAME}-patch-papi-property-rule-siteshield': patch_papi_property_rule_siteshield_command,
        f'{INTEGRATION_COMMAND_NAME}-update-appsec-config-version-notes': update_appsec_config_version_notes_command,
        f'{INTEGRATION_COMMAND_NAME}-new-or-renew-match-target': new_or_renew_match_target_command,
        f'{INTEGRATION_COMMAND_NAME}-patch-papi-property-rule-generic': patch_papi_property_rule_command,
        f'{INTEGRATION_COMMAND_NAME}-get-papi-property-rule': get_papi_property_rule_command,
        f'{INTEGRATION_COMMAND_NAME}-acknowledge-pre-verification-warning': acknowledge_pre_verification_warning_command,
        f'{INTEGRATION_COMMAND_NAME}-list-papi-property-by-group': list_papi_property_by_group_command,
        f'{INTEGRATION_COMMAND_NAME}-get-papi-property-by-name': get_papi_property_by_name_command,
        f'{INTEGRATION_COMMAND_NAME}-get-papi-property-by-id': get_papi_property_by_id_command,
        f'{INTEGRATION_COMMAND_NAME}-new-papi-property-version': new_papi_property_version_command,
        f'{INTEGRATION_COMMAND_NAME}-list-papi-property-activations': list_papi_property_activations_command,
        f'{INTEGRATION_COMMAND_NAME}-list-appsec-configuration-activation-history':
            list_appsec_configuration_activation_history_command,
        f'{INTEGRATION_COMMAND_NAME}-list-papi-property-by-hostname': list_papi_property_by_hostname_command,
        f'{INTEGRATION_COMMAND_NAME}-list-siteshield-map': list_siteshield_maps_command,
        f'{INTEGRATION_COMMAND_NAME}-get-cps-enrollment-deployment': get_cps_enrollment_deployment_command,
        f'{INTEGRATION_COMMAND_NAME}-list-cidr-blocks': list_cidr_blocks_command,
        f'{INTEGRATION_COMMAND_NAME}-update-cps-enrollment': update_cps_enrollment_command,
        f'{INTEGRATION_COMMAND_NAME}-update-cps-enrollment-schedule': update_cps_enrollment_schedule_command,
        f'{INTEGRATION_COMMAND_NAME}-get-cps-change-status': get_cps_change_status_command,
        f'{INTEGRATION_COMMAND_NAME}-cancel-cps-change': cancel_cps_change_command,
        f'{INTEGRATION_COMMAND_NAME}-get-cps-enrollment-by-id': get_cps_enrollment_by_id_command,
        f'{INTEGRATION_COMMAND_NAME}-list-appsec-config': list_appsec_config_command,
        f'{INTEGRATION_COMMAND_NAME}-list-dns-zones': list_dns_zones_command,
        f'{INTEGRATION_COMMAND_NAME}-list-dns-zone-recordsets': list_dns_zone_recordsets_command,
        f'{INTEGRATION_COMMAND_NAME}-list-cps-active-certificates': list_cps_active_certificates_command,
        f'{INTEGRATION_COMMAND_NAME}-new-datastream': new_datastream_command,
        f'{INTEGRATION_COMMAND_NAME}-list-idam-properties': list_idam_properties_command,
        f'{INTEGRATION_COMMAND_NAME}-list-datastreams': list_datastreams_command,
        f'{INTEGRATION_COMMAND_NAME}-get-datastream': get_datastream_command,
        f'{INTEGRATION_COMMAND_NAME}-list-datastream-groups': list_datastream_groups_command,
        f'{INTEGRATION_COMMAND_NAME}-list-datastream-properties-bygroup': list_datastream_properties_bygroup_command,
        f'{INTEGRATION_COMMAND_NAME}-delete-datastream': delete_datastream_command,
        f'{INTEGRATION_COMMAND_NAME}-patch-datastream': patch_datastream_command,
        f'{INTEGRATION_COMMAND_NAME}-bulk-property-activation': bulk_property_activation_command,
        f'{INTEGRATION_COMMAND_NAME}-activate-datastream': activate_datastream_command,
        f'{INTEGRATION_COMMAND_NAME}-update-client-list-entries': update_client_list_entries_command,
        f'{INTEGRATION_COMMAND_NAME}-activate-a-client-list': activate_a_client_list_command,
        f'{INTEGRATION_COMMAND_NAME}-get-client_lists': get_client_lists_command,
        f'{INTEGRATION_COMMAND_NAME}-list-edgehostname': list_edgehostname_command,
=======
        "test-module": test_module_command,
        f"{INTEGRATION_COMMAND_NAME}-get-network-lists": get_network_lists_command,
        f"{INTEGRATION_COMMAND_NAME}-get-network-list-by-id": get_network_list_by_id_command,
        f"{INTEGRATION_COMMAND_NAME}-create-network-list": create_network_list_command,
        f"{INTEGRATION_COMMAND_NAME}-delete-network-list": delete_network_list_command,
        f"{INTEGRATION_COMMAND_NAME}-update-network-list-elements": update_network_list_elements_command,
        f"{INTEGRATION_COMMAND_NAME}-activate-network-list": activate_network_list_command,
        f"{INTEGRATION_COMMAND_NAME}-add-elements-to-network-list": add_elements_to_network_list_command,
        f"{INTEGRATION_COMMAND_NAME}-remove-element-from-network-list": remove_element_from_network_list_command,
        f"{INTEGRATION_COMMAND_NAME}-get-network-list-activation-status": get_activation_status_command,
        f"{INTEGRATION_COMMAND_NAME}-list-groups": list_groups_command,
        f"{INTEGRATION_COMMAND_NAME}-create-enrollment": create_enrollment_command,
        f"{INTEGRATION_COMMAND_NAME}-list-enrollments": list_enrollments_command,
        f"{INTEGRATION_COMMAND_NAME}-get-enrollment-by-cn": get_enrollment_by_cn_command,
        f"{INTEGRATION_COMMAND_NAME}-get-domains": get_domains_command,
        f"{INTEGRATION_COMMAND_NAME}-get-domain": get_domain_command,
        f"{INTEGRATION_COMMAND_NAME}-create-domain": create_domain_command,
        f"{INTEGRATION_COMMAND_NAME}-create-datacenter": create_datacenter_command,
        f"{INTEGRATION_COMMAND_NAME}-update-property": update_property_command,
        f"{INTEGRATION_COMMAND_NAME}-get-change": get_change_command,
        f"{INTEGRATION_COMMAND_NAME}-update-change": update_change_command,
        f"{INTEGRATION_COMMAND_NAME}-check-group": check_group_command,
        f"{INTEGRATION_COMMAND_NAME}-create-group": create_group_command,
        f"{INTEGRATION_COMMAND_NAME}-get-group": get_group_command,
        f"{INTEGRATION_COMMAND_NAME}-clone-papi-property": clone_papi_property_command,
        f"{INTEGRATION_COMMAND_NAME}-add-papi-property-hostname": add_papi_property_hostname_command,
        f"{INTEGRATION_COMMAND_NAME}-list-papi-edgehostname-bygroup": list_papi_edgehostname_bygroup_command,
        f"{INTEGRATION_COMMAND_NAME}-new-papi-edgehostname": new_papi_edgehostname_command,
        f"{INTEGRATION_COMMAND_NAME}-get-cps-enrollmentid-by-cnname": get_cps_enrollmentid_by_cnname_command,
        f"{INTEGRATION_COMMAND_NAME}-new-papi-cpcode": new_papi_cpcode_command,
        f"{INTEGRATION_COMMAND_NAME}-patch-papi-property-rule-cpcode": patch_papi_property_rule_cpcode_command,
        f"{INTEGRATION_COMMAND_NAME}-patch-papi-property-rule-origin": patch_papi_property_rule_origin_command,
        f"{INTEGRATION_COMMAND_NAME}-activate-papi-property": activate_papi_property_command,
        f"{INTEGRATION_COMMAND_NAME}-clone-security-policy": clone_security_policy_command,
        f"{INTEGRATION_COMMAND_NAME}-new-match-target": new_match_target_command,
        f"{INTEGRATION_COMMAND_NAME}-activate-appsec-config-version": activate_appsec_config_version_command,
        f"{INTEGRATION_COMMAND_NAME}-get-appsec-config-activation-status": get_appsec_config_activation_status_command,
        f"{INTEGRATION_COMMAND_NAME}-get-appsec-config-latest-version": get_appsec_config_latest_version_command,
        f"{INTEGRATION_COMMAND_NAME}-get-security-policy-id-by-name": get_security_policy_id_by_name_command,
        f"{INTEGRATION_COMMAND_NAME}-clone-appsec-config-version": clone_appsec_config_version_command,
        f"{INTEGRATION_COMMAND_NAME}-patch-papi-property-rule-httpmethods": patch_papi_property_rule_httpmethods_command,
        f"{INTEGRATION_COMMAND_NAME}-get-papi-property-activation-status-command": get_papi_property_activation_status_command,
        f"{INTEGRATION_COMMAND_NAME}-get-papi-edgehostname-creation-status-command":  # noqa: E501
        get_papi_edgehostname_creation_status_command,  # noqa: E501
        f"{INTEGRATION_COMMAND_NAME}-acknowledge-warning-command": acknowledge_warning_command,
        f"{INTEGRATION_COMMAND_NAME}-get-production-deployment": get_production_deployment_command,
        f"{INTEGRATION_COMMAND_NAME}-get-change-history": get_change_history_command,
        f"{INTEGRATION_COMMAND_NAME}-modify-appsec-config-selected-hosts": modify_appsec_config_selected_hosts_command,
        f"{INTEGRATION_COMMAND_NAME}-patch-papi-property-rule-siteshield": patch_papi_property_rule_siteshield_command,
        f"{INTEGRATION_COMMAND_NAME}-update-appsec-config-version-notes": update_appsec_config_version_notes_command,
        f"{INTEGRATION_COMMAND_NAME}-new-or-renew-match-target": new_or_renew_match_target_command,
        f"{INTEGRATION_COMMAND_NAME}-patch-papi-property-rule-generic": patch_papi_property_rule_command,
        f"{INTEGRATION_COMMAND_NAME}-get-papi-property-rule": get_papi_property_rule_command,
        f"{INTEGRATION_COMMAND_NAME}-acknowledge-pre-verification-warning": acknowledge_pre_verification_warning_command,
        f"{INTEGRATION_COMMAND_NAME}-list-papi-property-by-group": list_papi_property_by_group_command,
        f"{INTEGRATION_COMMAND_NAME}-get-papi-property-by-name": get_papi_property_by_name_command,
        f"{INTEGRATION_COMMAND_NAME}-get-papi-property-by-id": get_papi_property_by_id_command,
        f"{INTEGRATION_COMMAND_NAME}-new-papi-property-version": new_papi_property_version_command,
        f"{INTEGRATION_COMMAND_NAME}-list-papi-property-activations": list_papi_property_activations_command,
        f"{INTEGRATION_COMMAND_NAME}-list-appsec-configuration-activation-history":  # noqa: E501
        list_appsec_configuration_activation_history_command,  # noqa: E501
        f"{INTEGRATION_COMMAND_NAME}-list-papi-property-by-hostname": list_papi_property_by_hostname_command,
        f"{INTEGRATION_COMMAND_NAME}-list-siteshield-map": list_siteshield_maps_command,
        f"{INTEGRATION_COMMAND_NAME}-get-cps-enrollment-deployment": get_cps_enrollment_deployment_command,
        f"{INTEGRATION_COMMAND_NAME}-list-cidr-blocks": list_cidr_blocks_command,
        f"{INTEGRATION_COMMAND_NAME}-update-cps-enrollment": update_cps_enrollment_command,
        f"{INTEGRATION_COMMAND_NAME}-update-cps-enrollment-schedule": update_cps_enrollment_schedule_command,
        f"{INTEGRATION_COMMAND_NAME}-get-cps-change-status": get_cps_change_status_command,
        f"{INTEGRATION_COMMAND_NAME}-cancel-cps-change": cancel_cps_change_command,
        f"{INTEGRATION_COMMAND_NAME}-get-cps-enrollment-by-id": get_cps_enrollment_by_id_command,
        f"{INTEGRATION_COMMAND_NAME}-list-appsec-config": list_appsec_config_command,
        f"{INTEGRATION_COMMAND_NAME}-list-dns-zones": list_dns_zones_command,
        f"{INTEGRATION_COMMAND_NAME}-list-dns-zone-recordsets": list_dns_zone_recordsets_command,
        f"{INTEGRATION_COMMAND_NAME}-list-cps-active-certificates": list_cps_active_certificates_command,
>>>>>>> 119d5ad0
    }
    try:
        readable_output, outputs, raw_response = commands[command](client=client, **demisto.args())
        return_outputs(readable_output, outputs, raw_response)

    except Exception as e:
        err_msg = f"Error in {INTEGRATION_NAME} Integration [{e}]"
        return_error(err_msg, error=e)


if __name__ == "builtins":
    main()<|MERGE_RESOLUTION|>--- conflicted
+++ resolved
@@ -10,21 +10,11 @@
 
 """ IMPORTS """
 # Std imports
-<<<<<<< HEAD
-=======
-import re
-import time
-from datetime import datetime
-
->>>>>>> 119d5ad0
+
 # 3-rd party imports
 
 # Local imports
-<<<<<<< HEAD
-=======
-from akamai.edgegrid import EdgeGridAuth
-
->>>>>>> 119d5ad0
+
 """
 
 GLOBALS/PARAMS
@@ -1994,7 +1984,7 @@
             params=params,
         )
 
-<<<<<<< HEAD
+
     def new_datastream(self,
                        stream_name: str,
                        group_id: int,
@@ -2031,10 +2021,62 @@
             Note that only active streams collect and send logs to their destinations.
 
         Args:
-            change_path: Change path on which to perform the desired operation.
-            account_switch_key: For customers who manage more than one account,
-                this runs the operation from another account. The Identity and
-                Access Management API provides a list of available account switch keys.
+          stream_name: The name of the stream.
+          group_id: The unique identifier of the group that has access to the product and this stream
+                    configuration.
+          contract_id: The unique identifier of the contract that has access to the product.
+          properties: The unique identifier of the properties that belong to the same product and to be monitored
+                      in the stream. Note that a stream can only log data for active properties.
+                      A property can be activated in Property Manager.
+          dataset_fields: The unique identifier of the data set fields to be included in stream logs.
+                          In case of STRUCTURED format, the order of the identifiers define how the value for
+                          these fields appear in the log lines.
+          interval_in_seconds: The interval in seconds (30 or 60) after which the system bundles log lines into
+                               a file and sends it to a destination.
+          log_format: The format in which you want to receive log files. STRUCTURED or JSON are the currently
+                      available formats. When the delimiter is present in the request, STRUCTURED format needs
+                      to be defined.
+          field_delimiter: A delimiter that separates data set fields in the log lines, either SPACE or TAB.
+                           Set this only for the STRUCTURED log file format.
+          upload_file_prefix: The prefix of the log file to be used when sending to a object-based destination.
+                              It's a string of at most 200 characters. If unspecified, it defaults to ak. This
+                              member supports Dynamic time variables, but doesn't support the . character.
+          upload_file_suffix: The suffix of the log file that you want to send to a object-based destination.
+                              It's a static string of at most 10 characters. If unspecified, it defaults to ds.
+                              This member doesn't support Dynamic time variables, and the ., /, %, ? characters.
+          ca_cert: The certification authority (CA) certificate used to verify the origin server's certificate.
+                   If the certificate is not signed by a well-known certification authority, enter the CA certificate
+                   in the PEM format for verification. If this value is set, the mTlsEnabled property replaces it
+                   in the response as true.
+          client_cert: The PEM-formatted digital certificate you want to authenticate requests to your destination
+                       with. If you want to use mutual authentication, you need to provide both the client certificate
+                       and the client key. If you pass this member, the mTlsEnabled member replaces it in the response
+                       as true.
+          client_key: The private key in the non-encrypted PKCS8 format that authenticates with the back-end server.
+                      If you want to use mutual authentication, you need to provide both the client certificate and
+                      the client key.
+          content_type: The type of the resource passed in the request's custom header.
+          custom_header_name: A human-readable name for the request's custom header, containing only alphanumeric,
+                              dash, and underscore characters.
+          custom_header_value: The custom header's contents passed with the request that contains information about
+                               the client connection.
+          compress_logs: Enables gzip compression for a log file sent to a destination. True by default.
+          destination_type: The destination configuration in the stream to send logs.
+                            Note: "SPLUNK" and "HTTPS" are the only two types tested.
+          display_name: The name of the destination.
+          endpoint: The raw event Splunk URL where the logs need to be sent to. Akamaized property hostnames can be used
+                    as endpoint URLs.
+          event_collector_token: The Event Collector token for your Splunk account.
+          tls_hostname: The hostname that verifies the server's certificate and matches the Subject Alternative Names
+                        (SANs) in the certificate. If not provided, DataStream fetches the hostname from the endpoint
+                        URL.
+          notification_emails: A list of e-mail addresses where you want to send notifications about activations and
+                               deactivations of the stream. You can omit this member and activate or deactivate the
+                               stream without notifications.
+          collect_midgress: Indicates if you've opted to capture midgress traffic within the Akamai platform, such as
+                            between two edge servers.
+          activate: Activates the stream at the time of the request, false by default. When Edit a stream or Patch a
+                    stream that is active, set this value to true.
 
         Returns:
             The response confirms the stream has been created and returns its details.
@@ -2083,11 +2125,8 @@
                                   params=params,
                                   )
 
-    def get_cps_enrollment_by_id(self,
-                                 enrollment_id: int) -> dict:
-=======
     def get_cps_enrollment_by_id(self, enrollment_id: int) -> dict:
->>>>>>> 119d5ad0
+
         """
             Returns the Enarollment by enrollment id
         Args:
@@ -2547,23 +2586,10 @@
     entry_context = []
     human_readable = []
     if raw_response:
-<<<<<<< HEAD
-        propertylink = raw_response.get('propertyLink', '')
-        regex_match = re.search(r'prp_\d+', propertylink)
-        entry_context.append(assign_params(**{
-            "PropertyLink": propertylink,
-            "PropertyId": regex_match.group(0) if regex_match else '',
-        }))
-        human_readable.append(assign_params(**{
-            "PropertyLink": propertylink,
-            "PropertyId": regex_match.group(0) if regex_match else '',
-        }))
-=======
         propertylink = raw_response.get("propertyLink", "")
         regex_match = re.search("prp_\d+", propertylink)
         entry_context.append(assign_params(PropertyLink=propertylink, PropertyId=regex_match.group(0) if regex_match else ""))
         human_readable.append(assign_params(PropertyLink=propertylink, PropertyId=regex_match.group(0) if regex_match else ""))
->>>>>>> 119d5ad0
 
     return entry_context, human_readable
 
@@ -2611,21 +2637,6 @@
     entry_context = []
     human_readable = []
     if raw_response:
-<<<<<<< HEAD
-        propertylink = raw_response.get('propertyLink', '')
-        property_name = raw_response.get('propertyName')
-        regex_match = re.search(r'prp_\d+', propertylink)
-        entry_context.append(assign_params(**{
-            "PropertyLink": propertylink,
-            "PropertyName": property_name,
-            "PropertyId": regex_match.group(0) if regex_match else '',
-        }))
-        human_readable.append(assign_params(**{
-            "PropertyLink": propertylink,
-            "PropertyName": property_name,
-            "PropertyId": regex_match.group(0) if regex_match else '',
-        }))
-=======
         propertylink = raw_response.get("propertyLink", "")
         property_name = raw_response.get("propertyName")
         regex_match = re.search("prp_\d+", propertylink)
@@ -2639,7 +2650,6 @@
                 PropertyLink=propertylink, PropertyName=property_name, PropertyId=regex_match.group(0) if regex_match else ""
             )
         )
->>>>>>> 119d5ad0
 
     return entry_context, human_readable
 
@@ -2703,22 +2713,6 @@
     entry_context = []
     human_readable = []
     if raw_response:
-<<<<<<< HEAD
-        edgeHostnameLink = raw_response.get('edgeHostnameLink', '')
-        domain_prefix = raw_response.get('domainPrefix')
-        regex_match = re.search(r'ehn_\d+', edgeHostnameLink)
-        edge_hostname_id = regex_match.group(0) if regex_match else ''
-        entry_context.append(assign_params(**{
-            "EdgeHostnameLink": edgeHostnameLink,
-            "DomainPrefix": domain_prefix,
-            "EdgeHostnameId": edge_hostname_id,
-        }))
-        human_readable.append(assign_params(**{
-            "EdgeHostnameLink": edgeHostnameLink,
-            "DomainPrefix": domain_prefix,
-            "EdgeHostnameId": edge_hostname_id,
-        }))
-=======
         edgeHostnameLink = raw_response.get("edgeHostnameLink", "")
         domain_prefix = raw_response.get("domainPrefix")
         regex_match = re.search("ehn_\d+", edgeHostnameLink)
@@ -2729,7 +2723,6 @@
         human_readable.append(
             assign_params(EdgeHostnameLink=edgeHostnameLink, DomainPrefix=domain_prefix, EdgeHostnameId=edge_hostname_id)
         )
->>>>>>> 119d5ad0
 
     return entry_context, human_readable
 
@@ -2810,29 +2803,12 @@
     entry_context = []
     human_readable = []
     if raw_response:
-<<<<<<< HEAD
-        cpcodeLink = raw_response.get('cpcodeLink', '')
-        cpcode_name = raw_response.get('cpcodeName')
-        regex_match = re.search(r'cpc_\d+', cpcodeLink)
-        cpcode_id = regex_match.group(0) if regex_match else ''
-        entry_context.append(assign_params(**{
-            "CpcodeLink": cpcodeLink,
-            "CpcodeName": cpcode_name,
-            "CpcodeId": cpcode_id
-        }))
-        human_readable.append(assign_params(**{
-            "CpcodeLink": cpcodeLink,
-            "CpcodeName": cpcode_name,
-            "CpcodeId": cpcode_id
-        }))
-=======
         cpcodeLink = raw_response.get("cpcodeLink", "")
         cpcode_name = raw_response.get("cpcodeName")
         regex_match = re.search("cpc_\d+", cpcodeLink)
         cpcode_id = regex_match.group(0) if regex_match else ""
         entry_context.append(assign_params(CpcodeLink=cpcodeLink, CpcodeName=cpcode_name, CpcodeId=cpcode_id))
         human_readable.append(assign_params(CpcodeLink=cpcodeLink, CpcodeName=cpcode_name, CpcodeId=cpcode_id))
->>>>>>> 119d5ad0
 
     return entry_context, human_readable
 
@@ -2872,18 +2848,6 @@
     entry_context = []
     human_readable = []
     if raw_response:
-<<<<<<< HEAD
-        activationLink = raw_response.get('activationLink', '')
-        regex_match = re.search(r'atv_\d+', activationLink)
-        entry_context.append(assign_params(**{
-            "ActivationLink": activationLink,
-            "ActivationId": regex_match.group(0) if regex_match else '',
-        }))
-        human_readable.append(assign_params(**{
-            "ActivationLink": activationLink,
-            "ActivationId": regex_match.group(0) if regex_match else '',
-        }))
-=======
         activationLink = raw_response.get("activationLink", "")
         regex_match = re.search("atv_\d+", activationLink)
         entry_context.append(
@@ -2892,7 +2856,6 @@
         human_readable.append(
             assign_params(ActivationLink=activationLink, ActivationId=regex_match.group(0) if regex_match else "")
         )
->>>>>>> 119d5ad0
 
     return entry_context, human_readable
 
@@ -3328,31 +3291,10 @@
             pass
     raise ValueError(f"The date you provided does not match the wanted format {arr_fmt}")
 
-
-<<<<<<< HEAD
-def filter_empty_values(d):
-    """
-    Use a recursive function to filter out keys with empty values at all levels.
-    Args:
-        d: dictionary to be filtered
-    Returns:
-        A dictionary without empty list.
-    """
-    if isinstance(d, dict):
-        return {k: filter_empty_values(v) for k, v in d.items() if v not in ([], "", {})}
-    elif isinstance(d, list):
-        return [filter_empty_values(i) for i in d]
-    else:
-        return d
-
-
-''' COMMANDS '''
-=======
+    
 """ COMMANDS """
->>>>>>> 119d5ad0
+
 # Created by C.L.
-
-
 @logger
 def check_group_command(client: Client, checking_group_name: str) -> tuple[object, dict, Union[list, dict]]:
     raw_response: dict = client.list_groups()
@@ -6370,7 +6312,6 @@
     return human_readable, context_entry, raw_response
 
 
-<<<<<<< HEAD
 @logger
 def new_datastream_command(client: Client,
                            stream_name: str,
@@ -6963,9 +6904,6 @@
 
 
 ''' COMMANDS MANAGER / SWITCH PANEL '''
-=======
-""" COMMANDS MANAGER / SWITCH PANEL """
->>>>>>> 119d5ad0
 
 
 def main():
@@ -6986,97 +6924,6 @@
     command = demisto.command()
     demisto.debug(f"Command being called is {command}")
     commands = {
-<<<<<<< HEAD
-        'test-module': test_module_command,
-        f'{INTEGRATION_COMMAND_NAME}-get-network-lists': get_network_lists_command,
-        f'{INTEGRATION_COMMAND_NAME}-get-network-list-by-id': get_network_list_by_id_command,
-        f'{INTEGRATION_COMMAND_NAME}-create-network-list': create_network_list_command,
-        f'{INTEGRATION_COMMAND_NAME}-delete-network-list': delete_network_list_command,
-        f'{INTEGRATION_COMMAND_NAME}-update-network-list-elements': update_network_list_elements_command,
-        f'{INTEGRATION_COMMAND_NAME}-activate-network-list': activate_network_list_command,
-        f'{INTEGRATION_COMMAND_NAME}-add-elements-to-network-list': add_elements_to_network_list_command,
-        f'{INTEGRATION_COMMAND_NAME}-remove-element-from-network-list': remove_element_from_network_list_command,
-        f'{INTEGRATION_COMMAND_NAME}-get-network-list-activation-status': get_activation_status_command,
-        f'{INTEGRATION_COMMAND_NAME}-list-groups': list_groups_command,
-        f'{INTEGRATION_COMMAND_NAME}-create-enrollment': create_enrollment_command,
-        f'{INTEGRATION_COMMAND_NAME}-list-enrollments': list_enrollments_command,
-        f'{INTEGRATION_COMMAND_NAME}-get-enrollment-by-cn': get_enrollment_by_cn_command,
-        f'{INTEGRATION_COMMAND_NAME}-get-domains': get_domains_command,
-        f'{INTEGRATION_COMMAND_NAME}-get-domain': get_domain_command,
-        f'{INTEGRATION_COMMAND_NAME}-create-domain': create_domain_command,
-        f'{INTEGRATION_COMMAND_NAME}-create-datacenter': create_datacenter_command,
-        f'{INTEGRATION_COMMAND_NAME}-update-property': update_property_command,
-        f'{INTEGRATION_COMMAND_NAME}-get-change': get_change_command,
-        f'{INTEGRATION_COMMAND_NAME}-update-change': update_change_command,
-        f'{INTEGRATION_COMMAND_NAME}-check-group': check_group_command,
-        f'{INTEGRATION_COMMAND_NAME}-create-group': create_group_command,
-        f'{INTEGRATION_COMMAND_NAME}-get-group': get_group_command,
-        f'{INTEGRATION_COMMAND_NAME}-clone-papi-property': clone_papi_property_command,
-        f'{INTEGRATION_COMMAND_NAME}-add-papi-property-hostname': add_papi_property_hostname_command,
-        f'{INTEGRATION_COMMAND_NAME}-list-papi-edgehostname-bygroup': list_papi_edgehostname_bygroup_command,
-        f'{INTEGRATION_COMMAND_NAME}-new-papi-edgehostname': new_papi_edgehostname_command,
-        f'{INTEGRATION_COMMAND_NAME}-get-cps-enrollmentid-by-cnname': get_cps_enrollmentid_by_cnname_command,
-        f'{INTEGRATION_COMMAND_NAME}-new-papi-cpcode': new_papi_cpcode_command,
-        f'{INTEGRATION_COMMAND_NAME}-patch-papi-property-rule-cpcode': patch_papi_property_rule_cpcode_command,
-        f'{INTEGRATION_COMMAND_NAME}-patch-papi-property-rule-origin': patch_papi_property_rule_origin_command,
-        f'{INTEGRATION_COMMAND_NAME}-activate-papi-property': activate_papi_property_command,
-        f'{INTEGRATION_COMMAND_NAME}-clone-security-policy': clone_security_policy_command,
-        f'{INTEGRATION_COMMAND_NAME}-new-match-target': new_match_target_command,
-        f'{INTEGRATION_COMMAND_NAME}-activate-appsec-config-version': activate_appsec_config_version_command,
-        f'{INTEGRATION_COMMAND_NAME}-get-appsec-config-activation-status': get_appsec_config_activation_status_command,
-        f'{INTEGRATION_COMMAND_NAME}-get-appsec-config-latest-version': get_appsec_config_latest_version_command,
-        f'{INTEGRATION_COMMAND_NAME}-get-security-policy-id-by-name': get_security_policy_id_by_name_command,
-        f'{INTEGRATION_COMMAND_NAME}-clone-appsec-config-version': clone_appsec_config_version_command,
-        f'{INTEGRATION_COMMAND_NAME}-patch-papi-property-rule-httpmethods': patch_papi_property_rule_httpmethods_command,
-        f'{INTEGRATION_COMMAND_NAME}-get-papi-property-activation-status-command':
-            get_papi_property_activation_status_command,
-        f'{INTEGRATION_COMMAND_NAME}-get-papi-edgehostname-creation-status-command':
-            get_papi_edgehostname_creation_status_command,
-        f'{INTEGRATION_COMMAND_NAME}-acknowledge-warning-command': acknowledge_warning_command,
-        f'{INTEGRATION_COMMAND_NAME}-get-production-deployment': get_production_deployment_command,
-        f'{INTEGRATION_COMMAND_NAME}-get-change-history': get_change_history_command,
-        f'{INTEGRATION_COMMAND_NAME}-modify-appsec-config-selected-hosts': modify_appsec_config_selected_hosts_command,
-        f'{INTEGRATION_COMMAND_NAME}-patch-papi-property-rule-siteshield': patch_papi_property_rule_siteshield_command,
-        f'{INTEGRATION_COMMAND_NAME}-update-appsec-config-version-notes': update_appsec_config_version_notes_command,
-        f'{INTEGRATION_COMMAND_NAME}-new-or-renew-match-target': new_or_renew_match_target_command,
-        f'{INTEGRATION_COMMAND_NAME}-patch-papi-property-rule-generic': patch_papi_property_rule_command,
-        f'{INTEGRATION_COMMAND_NAME}-get-papi-property-rule': get_papi_property_rule_command,
-        f'{INTEGRATION_COMMAND_NAME}-acknowledge-pre-verification-warning': acknowledge_pre_verification_warning_command,
-        f'{INTEGRATION_COMMAND_NAME}-list-papi-property-by-group': list_papi_property_by_group_command,
-        f'{INTEGRATION_COMMAND_NAME}-get-papi-property-by-name': get_papi_property_by_name_command,
-        f'{INTEGRATION_COMMAND_NAME}-get-papi-property-by-id': get_papi_property_by_id_command,
-        f'{INTEGRATION_COMMAND_NAME}-new-papi-property-version': new_papi_property_version_command,
-        f'{INTEGRATION_COMMAND_NAME}-list-papi-property-activations': list_papi_property_activations_command,
-        f'{INTEGRATION_COMMAND_NAME}-list-appsec-configuration-activation-history':
-            list_appsec_configuration_activation_history_command,
-        f'{INTEGRATION_COMMAND_NAME}-list-papi-property-by-hostname': list_papi_property_by_hostname_command,
-        f'{INTEGRATION_COMMAND_NAME}-list-siteshield-map': list_siteshield_maps_command,
-        f'{INTEGRATION_COMMAND_NAME}-get-cps-enrollment-deployment': get_cps_enrollment_deployment_command,
-        f'{INTEGRATION_COMMAND_NAME}-list-cidr-blocks': list_cidr_blocks_command,
-        f'{INTEGRATION_COMMAND_NAME}-update-cps-enrollment': update_cps_enrollment_command,
-        f'{INTEGRATION_COMMAND_NAME}-update-cps-enrollment-schedule': update_cps_enrollment_schedule_command,
-        f'{INTEGRATION_COMMAND_NAME}-get-cps-change-status': get_cps_change_status_command,
-        f'{INTEGRATION_COMMAND_NAME}-cancel-cps-change': cancel_cps_change_command,
-        f'{INTEGRATION_COMMAND_NAME}-get-cps-enrollment-by-id': get_cps_enrollment_by_id_command,
-        f'{INTEGRATION_COMMAND_NAME}-list-appsec-config': list_appsec_config_command,
-        f'{INTEGRATION_COMMAND_NAME}-list-dns-zones': list_dns_zones_command,
-        f'{INTEGRATION_COMMAND_NAME}-list-dns-zone-recordsets': list_dns_zone_recordsets_command,
-        f'{INTEGRATION_COMMAND_NAME}-list-cps-active-certificates': list_cps_active_certificates_command,
-        f'{INTEGRATION_COMMAND_NAME}-new-datastream': new_datastream_command,
-        f'{INTEGRATION_COMMAND_NAME}-list-idam-properties': list_idam_properties_command,
-        f'{INTEGRATION_COMMAND_NAME}-list-datastreams': list_datastreams_command,
-        f'{INTEGRATION_COMMAND_NAME}-get-datastream': get_datastream_command,
-        f'{INTEGRATION_COMMAND_NAME}-list-datastream-groups': list_datastream_groups_command,
-        f'{INTEGRATION_COMMAND_NAME}-list-datastream-properties-bygroup': list_datastream_properties_bygroup_command,
-        f'{INTEGRATION_COMMAND_NAME}-delete-datastream': delete_datastream_command,
-        f'{INTEGRATION_COMMAND_NAME}-patch-datastream': patch_datastream_command,
-        f'{INTEGRATION_COMMAND_NAME}-bulk-property-activation': bulk_property_activation_command,
-        f'{INTEGRATION_COMMAND_NAME}-activate-datastream': activate_datastream_command,
-        f'{INTEGRATION_COMMAND_NAME}-update-client-list-entries': update_client_list_entries_command,
-        f'{INTEGRATION_COMMAND_NAME}-activate-a-client-list': activate_a_client_list_command,
-        f'{INTEGRATION_COMMAND_NAME}-get-client_lists': get_client_lists_command,
-        f'{INTEGRATION_COMMAND_NAME}-list-edgehostname': list_edgehostname_command,
-=======
         "test-module": test_module_command,
         f"{INTEGRATION_COMMAND_NAME}-get-network-lists": get_network_lists_command,
         f"{INTEGRATION_COMMAND_NAME}-get-network-list-by-id": get_network_list_by_id_command,
@@ -7151,7 +6998,6 @@
         f"{INTEGRATION_COMMAND_NAME}-list-dns-zones": list_dns_zones_command,
         f"{INTEGRATION_COMMAND_NAME}-list-dns-zone-recordsets": list_dns_zone_recordsets_command,
         f"{INTEGRATION_COMMAND_NAME}-list-cps-active-certificates": list_cps_active_certificates_command,
->>>>>>> 119d5ad0
     }
     try:
         readable_output, outputs, raw_response = commands[command](client=client, **demisto.args())
