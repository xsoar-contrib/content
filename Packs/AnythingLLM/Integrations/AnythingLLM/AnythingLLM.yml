commonfields:
  id: AnythingLLM
  version: -1
name: AnythingLLM
display: AnythingLLM
category: Utilities
description: "Retrieval Augmented Generation (RAG) with LLM and Vector DB that can be local for full data privacy or cloud-based for greater functionality.\n\nAPIs are documented at:  <Anything LLM URL> /api/docs \n\nProduct documentation:   https://docs.useanything.com/"
sectionOrder:
- Connect
- Collect
configuration:
- section: Connect
  display: AnythingLLM URL (e.g., http://<url to local AnythingLLM>:3001) or https://<Anything LLM cloud url>
  name: url
  defaultvalue: http://localhost:3001
  type: 0
  required: true
- section: Collect
  display: AnythingLLM API Key
  displaypassword: AnythingLLM API Key
  name: apikey
  type: 9
  required: true
  hiddenusername: true
- display: Cloudflare Access Client Id
  displaypassword: Cloudflare Access Client Secret
  name: cf_auth
  required: false
  type: 9
script:
  script: ''
  type: python
  commands:
  - name: anyllm-document-upload-file
    arguments:
    - name: fileentry
      required: true
      description: 'XSOAR file entry to upload - example: 181@24789.'
    description: Uploads an XSOAR file entry to the custom-documents folder.
  - name: anyllm-document-upload-link
    arguments:
    - name: link
      required: true
      description: 'Web link to upload - example:  https://unit42.paloaltonetworks.com/darkgate-malware-uses-excel-files".'
    - name: title
      required: true
      description: Document title to use.
    - name: description
      required: true
      description: Description of the content in the document.
    - name: author
      required: true
      description: Who is the author of the document.
    - name: source
      required: true
      description: What is the source of the document.
    description: Uploads a web link to the custom-documents folder.
  - name: anyllm-document-upload-text
    arguments:
    - name: text
      required: true
      description: Raw text content that is the document.
    - name: title
      required: true
      description: Document title to use when uploading.
    - name: description
      description: Description of the  content in the document.
    - name: author
      description: Author of the document.
    - name: source
      description: Source of the document.
    description: Upload text content as a document to the custom-documents folder.
  - name: anyllm-workspace-new
    arguments:
    - name: workspace
      required: true
      description: Name of the workspace to create.
    description: Creates a new workspace in AnythingLLM.
  - name: anyllm-workspace-delete
    arguments:
    - name: workspace
      required: true
      description: Name of the workspace to delete.
    description: Deletes an AnythingLLM workspace.
  - name: anyllm-workspace-list
    arguments: []
    description: List all the workspaces in AnythingLLM.
  - name: anyllm-workspace-get
    arguments:
    - name: workspace
      required: true
      description: Name of the workspace.
    description: Get a specific workspace details.
  - name: anyllm-workspace-settings
    arguments:
    - name: workspace
      required: true
      description: Name of the workspace.
    - name: settings
      required: true
      description: JSON object for the settings.
    description: 'Update workspace settings.  Anything LLM APIs are documented at:   <URL>/api/docs.'
  - name: anyllm-workspace-add-embedding
    arguments:
    - name: workspace
      required: true
      description: Name of the workspace.
    - name: folder
      required: true
      description: Folder name containing the document.
    - name: document
      required: true
      description: Document name to add as an embedding.
    description: Add a document to a workspace and create its vector embedding in the workspace.
  - name: anyllm-workspace-delete-embedding
    arguments:
    - name: workspace
      required: true
      description: Name of the workspace.
    - name: folder
      required: true
      description: Folder the document originated from.
    - name: document
      required: true
      description: Name of the document to have its embedding deleted.
    description: Delete a document embedding from the workspace.
  - name: anyllm-document-createfolder
    arguments:
    - name: folder
      required: true
      description: Name of the folder to create.
    description: Create a new document folder.
  - name: anyllm-document-move
    arguments:
    - name: srcfolder
      required: true
      description: Name of the source folder.
    - name: dstfolder
      description: Name of the destination folder.
    - name: document
      description: Document name to move.
    description: Move a document from a source folder to a destination folder.
  - name: anyllm-document-delete
    arguments:
    - name: folder
      required: true
      description: Name of the folder.
    - name: document
      required: true
      description: Name of the document to delete.
    description: Delete a document.
  - name: anyllm-workspace-chat
    arguments:
    - name: workspace
      required: true
      description: Name of the workspace.
    - name: message
      required: true
      description: Message to send.
    - name: mode
      required: true
      auto: PREDEFINED
      predefined:
      - query
      - chat
      description: Mode to chat, query or chat.
    - auto: PREDEFINED
      default: true
      defaultValue: dictionary
      name: format
      predefined:
      - markdown
      - dictionary
      description: Markdown or dictionary format output.
    description: Send a chat message to a workspace (default thread). Query mode is based on embedded documents in chat, whereas chat mode is more general.
  - name: anyllm-workspace-stream-chat
    arguments:
    - name: workspace
      required: true
      description: Name of the workspace.
    - name: message
      required: true
      description: Message to send.
    - name: mode
      required: true
      auto: PREDEFINED
      predefined:
      - query
      - chat
      description: Chat mode, query or chat.
    description: Send a stream chat message to a workspace (default thread). Query mode is based on embedded documents in chat, whereas chat mode is more general.
  - name: anyllm-document-list
    arguments: []
    description: List all document details.
  - name: anyllm-document-get
    arguments:
    - name: folder
      required: true
      description: Folder containing the document.
    - name: document
      required: true
      description: Document name.
    description: Get a specific document details.
  - name: anyllm-workspace-pin
    arguments:
    - name: workspace
      required: true
      description: Workspace name.
    - name: folder
      required: true
      description: Folder the document originated from.
    - name: document
      required: true
      description: Document name.
    - name: status
      required: true
      auto: PREDEFINED
      predefined:
      - 'true'
      - 'false'
      description: Set pin status to true or false.
    description: Set the pinned status of a document embedding.
<<<<<<< HEAD
  - arguments:
    - description: Name of the workspace.
      name: workspace
      required: true
    - description: Name of the new conversation thread.
      name: thread
      required: true
    description: Create a new conversation thread.
    name: anyllm-workspace-thread-new
  - arguments:
    - description: Name of the workspace.
      name: workspace
      required: true
    - description: Name of the conversation thread.
      name: thread
      required: true
    - description: Message to send.
      name: message
      required: true
    - auto: PREDEFINED
      description: Mode to chat, query or chat.
      name: mode
      predefined:
      - query
      - chat
      required: true
    description: Send a chat a message to a conversation thread.
    name: anyllm-workspace-thread-chat
  - arguments:
    - description: Name of the workspace.
      name: workspace
    - description: Name of the thread.
      name: thread
    description: Delete a thread in a workspace.
    name: anyllm-workspace-thread-delete
  - arguments:
    - description: Name of the workspace.
      name: workspace
      required: true
    - description: Thread to delete.
      name: thread
    description: Get the conversation for a workspace thread.
    name: anyllm-workspace-thread-chats
  dockerimage: demisto/python3:3.11.10.116949
=======
  dockerimage: demisto/python3:3.12.8.1983910
>>>>>>> add46a4a
  runonce: false
  subtype: python3
fromversion: 6.10.0
tests:
- No tests (auto formatted)<|MERGE_RESOLUTION|>--- conflicted
+++ resolved
@@ -220,7 +220,6 @@
       - 'false'
       description: Set pin status to true or false.
     description: Set the pinned status of a document embedding.
-<<<<<<< HEAD
   - arguments:
     - description: Name of the workspace.
       name: workspace
@@ -264,10 +263,7 @@
       name: thread
     description: Get the conversation for a workspace thread.
     name: anyllm-workspace-thread-chats
-  dockerimage: demisto/python3:3.11.10.116949
-=======
   dockerimage: demisto/python3:3.12.8.1983910
->>>>>>> add46a4a
   runonce: false
   subtype: python3
 fromversion: 6.10.0
