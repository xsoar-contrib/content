--- conflicted
+++ resolved
@@ -2,11 +2,7 @@
     "name": "Common Dashboards",
     "description": "Frequently used dashboards pack.",
     "support": "xsoar",
-<<<<<<< HEAD
-    "currentVersion": "1.5.0",
-=======
     "currentVersion": "1.4.1",
->>>>>>> 496d4aa7
     "author": "Cortex XSOAR",
     "url": "https://www.paloaltonetworks.com/cortex",
     "email": "",
