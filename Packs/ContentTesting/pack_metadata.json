{
    "name": "Content Testing",
    "description": "Supports assessment of upgraded Marketplace content packs against custom content and enables content testing within XSOAR.  Dynamically select and test automations, playbooks, and sub-playbooks as required prior to push to production.  Create a \"UnitTesting\" incident type and review the \"Help\" tab in the layout for description of the tools available and the examples using the testing tools.",
    "support": "community",
<<<<<<< HEAD
    "currentVersion": "2.1.9",
=======
    "currentVersion": "2.1.8",
>>>>>>> e17b87a7
    "author": "rurhrlaub",
    "url": "",
    "email": "",
    "created": "2023-01-11T17:41:37Z",
    "categories": [
        "Utilities"
    ],
    "tags": [],
    "useCases": [],
    "keywords": [],
    "marketplaces": [
        "xsoar",
        "marketplacev2",
        "platform"
    ],
    "githubUser": [
        "rurhrlaub"
    ],
    "supportedModules": [
        "X1",
        "X3",
        "X5",
        "ENT_PLUS"
    ]
}<|MERGE_RESOLUTION|>--- conflicted
+++ resolved
@@ -2,11 +2,7 @@
     "name": "Content Testing",
     "description": "Supports assessment of upgraded Marketplace content packs against custom content and enables content testing within XSOAR.  Dynamically select and test automations, playbooks, and sub-playbooks as required prior to push to production.  Create a \"UnitTesting\" incident type and review the \"Help\" tab in the layout for description of the tools available and the examples using the testing tools.",
     "support": "community",
-<<<<<<< HEAD
     "currentVersion": "2.1.9",
-=======
-    "currentVersion": "2.1.8",
->>>>>>> e17b87a7
     "author": "rurhrlaub",
     "url": "",
     "email": "",
