--- conflicted
+++ resolved
@@ -1,7 +1,5 @@
 import demistomock as demisto  # noqa: F401
 from CommonServerPython import *  # noqa: F401
-CONTENTTESTING_PACK_VERSION = '2.1.8'
-demisto.debug(f'pack id = ContentTesting, pack version = {CONTENTTESTING_PACK_VERSION}')
 
 INDENT = "##### "
 
@@ -55,22 +53,12 @@
 
 
 def GetUpgradedPacks():
-<<<<<<< HEAD
     response = execute_command("core-api-get", {"uri": "/contentpacks/installed-expired", "body": ""})['response']
-=======
-    response = demisto.executeCommand("core-api-get", {"uri": "/contentpacks/installed-expired", "body": ""})[0]["Contents"][
-        "response"
-    ]
->>>>>>> e17b87a7
     upgradePacks = {}
     changesPacks = {}
 
     for r in response:
-<<<<<<< HEAD
         if "updateAvailable" in r and r["updateAvailable"]:
-=======
-        if r["updateAvailable"]:
->>>>>>> e17b87a7
             packid = r["packID"]
             upgradePacks[packid] = r
             changes = ""
@@ -110,17 +98,9 @@
 
 
 def GetUpgradedIntegrations(packs):
-<<<<<<< HEAD
     response = execute_command("core-api-post", {"uri": "/settings/integration/search", "body": {}})['response']
     configs = response['configurations']
     instances = response['instances']
-=======
-    response = demisto.executeCommand("core-api-post", {"uri": "/settings/integration/search", "body": {}})[0]["Contents"][
-        "response"
-    ]
-    configs = response["configurations"]
-    instances = response["instances"]
->>>>>>> e17b87a7
     integrations = {}
     integmap = {}
 
@@ -156,15 +136,9 @@
 
 
 def GetCustomPlaybooks():
-<<<<<<< HEAD
     response = execute_command(
         "core-api-post", {"uri": "/playbook/search", "body": {"query": "system:F AND hidden:F AND deprecated:F"}}
     )['response']['playbooks']
-=======
-    response = demisto.executeCommand(
-        "core-api-post", {"uri": "/playbook/search", "body": {"query": "system:F AND hidden:F AND deprecated:F"}}
-    )[0]["Contents"]["response"]["playbooks"]
->>>>>>> e17b87a7
     playbooks = []
 
     for r in response:
@@ -237,13 +211,7 @@
     upgscripts = []
 
     for p in packs:
-<<<<<<< HEAD
         response = execute_command("core-api-get", {"uri": f"/contentpacks/marketplace/{p}", "body": ""})['response']
-=======
-        response = demisto.executeCommand("core-api-get", {"uri": f"/contentpacks/marketplace/{p}", "body": ""})[0]["Contents"][
-            "response"
-        ]
->>>>>>> e17b87a7
         automations = response["contentItems"]["automation"]
 
         if automations is not None:
@@ -256,11 +224,7 @@
 
 
 def GetUpgradedIncidentTypes(packs):
-<<<<<<< HEAD
     response = execute_command("core-api-get", {"uri": "/incidenttype", "body": ""})['response']
-=======
-    response = demisto.executeCommand("core-api-get", {"uri": "/incidenttype", "body": ""})[0]["Contents"]["response"]
->>>>>>> e17b87a7
     uptypes = {}
     custtypes = []
     for r in response:
