--- conflicted
+++ resolved
@@ -8,12 +8,7 @@
 contentitemexportablefields:
   contentitemfields:
     fromServerVersion: ""
-<<<<<<< HEAD
 dockerimage: demisto/python3:3.12.8.1983910
-=======
-comment: ''
-dockerimage: demisto/python3:3.11.10.116439
->>>>>>> e17b87a7
 enabled: true
 name: UnitTestLoadFieldsList
 runas: DBotWeakRole
@@ -25,5 +20,4 @@
 fromversion: 6.0.0
 tests:
 - No tests (auto formatted)
-runonce: false
-engineinfo: {}+runonce: false