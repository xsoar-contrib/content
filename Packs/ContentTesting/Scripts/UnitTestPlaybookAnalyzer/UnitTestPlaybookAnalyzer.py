--- conflicted
+++ resolved
@@ -1,15 +1,7 @@
 from datetime import datetime
-<<<<<<< HEAD
-import demistomock as demisto  # noqa: F401
-from CommonServerPython import *  # noqa: F401
-
-debugger = SimpleDebugger()
-=======
 
 import demistomock as demisto  # noqa: F401
 from CommonServerPython import *  # noqa: F401
-from dateutil.parser import parse
->>>>>>> e17b87a7
 
 
 def BuildTask(t) -> dict:
@@ -18,10 +10,9 @@
     started = 0
     notexecuted = 0
 
-    if "state" in t:
-        state = t["state"]
+    if 'state' in t:
+        state = t['state']
         if state == "Completed":
-<<<<<<< HEAD
             if 'startDate' in t and 'completedDate' in t:
                 start = datetime.fromisoformat(t['startDate'].replace('Z', '+00:00'))
                 end = datetime.fromisoformat(t['completedDate'].replace('Z', '+00:00'))
@@ -29,11 +20,6 @@
                 duration = int(delta.total_seconds() * 1000)
             else:
                 notexecuted = 1
-=======
-            start = date_to_timestamp(parse(t["startDate"]))
-            end = date_to_timestamp(parse(t["completedDate"]))
-            duration = end - start
->>>>>>> e17b87a7
         elif state == "inprogress":
             started = 1
         elif state == "WillNotBeExecuted":
@@ -63,7 +49,6 @@
 
 
 def GetTasks(incid: str, subplaybook: str) -> list:
-<<<<<<< HEAD
     body = {
         "states": [
             "Error",
@@ -91,17 +76,6 @@
                     tasks = GetSubpbTasks(subplaybook, t, tasks)
                 else:
                     tasks.append(BuildTask(t))
-=======
-    resp = execute_command("core-api-get", {"uri": f"/inv-playbook/{incid}"})
-    tasks: list = []
-
-    for _key, t in resp["response"]["tasks"].items():
-        if t["type"] in ["regular", "condition", "playbook", "collection"]:
-            if t["type"] == "playbook" and subplaybook != "":
-                tasks = GetSubpbTasks(subplaybook, t, tasks)
-            else:
-                tasks.append(BuildTask(t))
->>>>>>> e17b87a7
 
     return tasks
 
@@ -148,25 +122,15 @@
 
 
 def GetTaskStats(playbookname, subplaybookname, firstday, lastday, maxinc):
-<<<<<<< HEAD
     argument = {'size': maxinc, 'query': f'playbook:"{playbookname}" occurred:>="{firstday}T00:00:00" and occurred:<="{lastday}T23:59:59"'}
-=======
-    argument = {"query": f'playbook:"{playbookname}" occurred:>="{firstday}T00:00:00" and occurred:<="{lastday}T23:59:59"'}
->>>>>>> e17b87a7
     response = execute_command("getIncidents", argument)
     taskstat = {}
     taskstats = {}
     count = 0
-<<<<<<< HEAD
 
     if response['data'] is not None:
         for inc in response['data']:
             tasks = GetTasks(inc['id'], subplaybookname)
-=======
-    if response["data"] is not None:
-        for inc in response["data"]:
-            tasks = GetTasks(inc["id"], subplaybookname)
->>>>>>> e17b87a7
             taskstats = TaskStats(tasks, taskstat)
             count += 1
             if count >= maxinc:
@@ -215,12 +179,9 @@
             {"customFields": json.dumps({"contenttestingdependencies": smarkdown, "contenttestingpbainfo": imarkdown})},
         )
     except Exception as ex:
-        # debugger.SdbgTraceOff()
         demisto.error(traceback.format_exc())
         return_error(f"UnitTestPlaybookAnalyzer: Exception failed to execute. Error: {ex!s}")
 
 
 if __name__ in ("__main__", "__builtin__", "builtins"):
-    # debugger.SdbgTraceOn()
-    main()
-    # debugger.SdbgTraceOff()+    main()