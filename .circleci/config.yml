--- conflicted
+++ resolved
@@ -5,11 +5,7 @@
       - image: ronykoz/content-build-node911:latest
     environment:
       CONTENT_VERSION: "19.1.2"
-<<<<<<< HEAD
-      GIT_SHA1: "806824e9fbcf7753591b4c110368877acf89eb00" # guardrails-disable-line
-=======
       GIT_SHA1: "28aea3ba3b158369c28a8c99dfe493239a110ed7" # guardrails-disable-line
->>>>>>> 806824e9
     steps:
       - checkout
       - run:
