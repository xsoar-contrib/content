commonfields:
  id: KeylightCreateIssue
  version: -1
name: KeylightCreateIssue
script: ''
type: python
tags: []
comment:  Use this script to simplify the process of creating or updating a record in Keylight (v2). You specify custom arguments for which to populate the components. The arguments in this documentation are meant as examples only.
enabled: true
args:
- name: task_id
  required: true
<<<<<<< HEAD
  description: ''
- name: project
  required: true
  description: ''
=======
  description: The task ID (task name) of the task to create. This is not a lookup field.
- name: project
  required: true
  description: The project name to create. This is a lookup field. 
>>>>>>> bc642fc2
outputs:
- contextPath: Keylight.JSON
  description: The format needed to create or update a record in Keylight(v2).
  type: Unknown
scripttarget: 0
subtype: python3
dependson:
  must:
  - Lockpath KeyLight v2|||kl-get-records
  - Lockpath KeyLight v2|||kl-get-component
runonce: false
dockerimage: demisto/python3:3.7.5.4583
runas: DBotWeakRole<|MERGE_RESOLUTION|>--- conflicted
+++ resolved
@@ -10,21 +10,13 @@
 args:
 - name: task_id
   required: true
-<<<<<<< HEAD
-  description: ''
-- name: project
-  required: true
-  description: ''
-=======
   description: The task ID (task name) of the task to create. This is not a lookup field.
 - name: project
   required: true
-  description: The project name to create. This is a lookup field. 
->>>>>>> bc642fc2
+  description: The project name to create. This is a lookup field.
 outputs:
 - contextPath: Keylight.JSON
   description: The format needed to create or update a record in Keylight(v2).
-  type: Unknown
 scripttarget: 0
 subtype: python3
 dependson:
