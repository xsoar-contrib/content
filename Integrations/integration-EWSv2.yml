--- conflicted
+++ resolved
@@ -2213,10 +2213,7 @@
   dockerimage: demisto/py-ews:2.0
   isfetch: true
   runonce: false
-<<<<<<< HEAD
-=======
 releaseNotes: "Improved error messages."
->>>>>>> 29e6405b
 tests:
   - pyEWS_Test
   - 'EWS search-mailbox test'