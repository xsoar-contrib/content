--- conflicted
+++ resolved
@@ -1,15 +1,7 @@
 ## Get your PerceptionPoint API token
-<<<<<<< HEAD
-To get an API token, contact PerceptionPoint support.
-=======
 To get an API token, contact PerceptionPoint support. 
->>>>>>> 9b779c0c
 
 ## API token use cases
 To set the number of results to return, specify the parameter "No. of API loops". Each loop returns a maximum of 20 items.
 - View and manage your incidents list. This list will be updated automatically in the Incidents dashboard.
-<<<<<<< HEAD
 - Release emails from quarantine and resend them to their recipients. Pass the scan id as an argument.
-=======
-- Release emails from quarantine and resend them to their recipients. Pass the scan id as an argument.
->>>>>>> 9b779c0c
