import demistomock as demisto
from CommonServerPython import *
import re
from requests import Session
import requests
import functools
import json
from datetime import datetime
from requests import cookies


# disable insecure warnings
requests.packages.urllib3.disable_warnings()

if not demisto.params().get('proxy', False):
    del os.environ['HTTP_PROXY']
    del os.environ['HTTPS_PROXY']
    del os.environ['http_proxy']
    del os.environ['https_proxy']

''' GLOBAL VARIABLES'''
USERNAME = demisto.params()['credentials']['identifier']
PASSWORD = demisto.params()['credentials']['password']
VERIFY_SSL = not demisto.params().get('unsecure', False)

MAX_REQUEST_RETRIES = 3

FETCH_TIME_DEFAULT = '3 days'
FETCH_TIME = demisto.params().get('fetch_time', FETCH_TIME_DEFAULT)
FETCH_TIME = FETCH_TIME if FETCH_TIME and FETCH_TIME.strip() else FETCH_TIME_DEFAULT

SESSION = Session()
<<<<<<< HEAD
COOKIE = demisto.getIntegrationContext().get('cookie')
TOKEN = demisto.getIntegrationContext().get('token')
=======
TOKEN = demisto.getIntegrationContext().get("token")
COOKIE = demisto.getIntegrationContext().get("cookie")
>>>>>>> c98041fd


def get_server_url():
    url = demisto.params()['server']
    url = re.sub('/[\/]+$/', '', url)
    url = re.sub('\/$', '', url)
    return url


BASE_URL = get_server_url()
SERVER_URL = BASE_URL + '/rest'

ACTION_TYPE_TO_VALUE = {
    'notification': 'users.username',
    'email': 'users.username',
    'syslog': 'host',
    'scan': 'scan.name',
    'report': 'report.name',
    'ticket': 'assignee.username'
}

''' HELPER FUNCTIONS '''


def send_request(path, method='get', body=None, params=None, headers=None, try_number=1):
    body = body if body is not None else {}
    params = params if params is not None else {}
    headers = headers if headers is not None else get_headers()

    headers['X-SecurityCenter'] = TOKEN
    url = '{}/{}'.format(SERVER_URL, path)

    session_cookie = cookies.create_cookie('TNS_SESSIONID', COOKIE)
    SESSION.cookies.set_cookie(session_cookie)  # type: ignore

    res = SESSION.request(method, url, data=json.dumps(body), params=params, headers=headers, verify=VERIFY_SSL)

    if res.status_code == 403 and try_number <= MAX_REQUEST_RETRIES:
        login()
        headers['X-SecurityCenter'] = TOKEN  # The Token is being updated in the login
        return send_request(path, method, body, params, headers, try_number)

    elif res.status_code < 200 or res.status_code >= 300:
        try:
            error = res.json()
        except Exception:
            return_error('Error: Got status code {} with url {} with body {} with headers {}'.format(
                str(res.status_code), url, res.content, str(res.headers)))
<<<<<<< HEAD
        return_error('Error: Got an error from TenableSC, code: {}, details: {}'.format(
            error['error_code'], error['error_msg']))
=======

        return_error('Got an error from TenableSC, code: {}, details: {}'.format(error['error_code'],
                                                                                 error['error_msg']))

>>>>>>> c98041fd
    return res.json()


def get_headers():
    headers = {
        'Accept': 'application/json',
        'Content-Type': 'application/json'
    }

    return headers


def send_login_request(login_body):
    path = 'token'
    url = '{}/{}'.format(SERVER_URL, path)

    headers = get_headers()
    res = SESSION.request('post', url, headers=headers, data=json.dumps(login_body), verify=VERIFY_SSL)

    if res.status_code < 200 or res.status_code >= 300:
        return_error('Error: Got status code {} with url {} with body {} with headers {}'.format(
            str(res.status_code), url, res.content, str(res.headers)))

    global COOKIE
    COOKIE = res.cookies.get('TNS_SESSIONID', COOKIE)
    demisto.setIntegrationContext({'cookie': COOKIE})

    return res.json()


def login():
    login_body = {
        'username': USERNAME,
        'password': PASSWORD
    }
    login_response = send_login_request(login_body)

    if 'response' not in login_response:
        return_error('Error: Could not retrieve login token')

    token = login_response['response'].get('token')
    # There might be a case where the API does not return a token because there are too many sessions with the same user
    # In that case we need to add 'releaseSession = true'
    if not token:
        login_body['releaseSession'] = 'true'
        login_response = send_login_request(login_body)
        if 'response' not in login_response or 'token' not in login_response['response']:
            return_error('Error: Could not retrieve login token')
        token = login_response['response']['token']

    global TOKEN
    TOKEN = str(token)
    demisto.setIntegrationContext({'token': TOKEN})


def logout():
    send_request(path='token', method='delete')


def return_message(msg):
    demisto.results(msg)
    sys.exit(0)


''' FUNCTIONS '''


def list_scans_command():
    res = get_scans('id,name,description,policy,ownerGroup,owner')
    manageable = demisto.args().get('manageable', 'false').lower()

    if not res or 'response' not in res or not res['response']:
        return_message('No scans found')

    scans_dicts = get_elements(res['response'], manageable)

    if len(scans_dicts) == 0:
        return_message('No scans found')

    headers = ['ID', 'Name', 'Description', 'Policy', 'Group', 'Owner']

    mapped_scans = [{
        'Name': s['name'],
        'ID': s['id'],
        'Description': s['description'],
        'Policy': s['policy'].get('name'),
        'Group': s['ownerGroup'].get('name'),
        'Owner': s['owner'].get('username')
    } for s in scans_dicts]

    demisto.results({
        'Type': entryTypes['note'],
        'Contents': res,
        'ContentsFormat': formats['json'],
        'ReadableContentsFormat': formats['markdown'],
        'HumanReadable': tableToMarkdown('Tenable.sc Scans', mapped_scans, headers, removeNull=True),
        'EntryContext': {
            'TenableSC.Scan(val.ID===obj.ID)': createContext(mapped_scans, removeNull=True)
        }
    })


def get_scans(fields):
    path = 'scan'
    params = None

    if fields:
        params = {
            'fields': fields
        }

    return send_request(path, params=params)


def list_policies_command():
    res = get_policies('id,name,description,tags,modifiedTime,owner,ownerGroup,policyTemplate')

    manageable = demisto.args().get('manageable', 'false').lower()

    if not res or 'response' not in res or not res['response']:
        return_message('No policies found')

    policies = get_elements(res['response'], manageable)

    if len(policies) == 0:
        return_message('No policies found')

    headers = ['ID', 'Name', 'Description', 'Tag', 'Type', 'Group', 'Owner', 'LastModified']

    mapped_policies = [{
        'ID': p['id'],
        'Name': p['name'],
        'Description': p['description'],
        'Tag': p['tags'],
        'Type': p['policyTemplate'].get('name'),
        'Group': p['ownerGroup'].get('name'),
        'Owner': p['owner'].get('username'),
        'LastModified': timestamp_to_utc(p['modifiedTime'])
    } for p in policies]

    demisto.results({
        'Type': entryTypes['note'],
        'Contents': res,
        'ContentsFormat': formats['json'],
        'ReadableContentsFormat': formats['markdown'],
        'HumanReadable': tableToMarkdown('Tenable.sc Scan Policies', mapped_policies, headers, removeNull=True),
        'EntryContext': {
            'TenableSC.ScanPolicy(val.ID===obj.ID)': createContext(mapped_policies, removeNull=True)
        }
    })


def get_policies(fields):
    path = 'policy'
    params = None

    if fields:
        params = {
            'fields': fields
        }

    return send_request(path, params=params)


def list_repositories_command():
    res = get_repositories()

    if not res or 'response' not in res or not res['response']:
        return_message('No repositories found')

    repositories = res['response']

    if len(repositories) == 0:
        return_message('No repositories found')

    headers = [
        'ID',
        'Name',
        'Description'
    ]

    mapped_repositories = [{'ID': r['id'], 'Name': r['name'], 'Description': r['description']} for r in repositories]

    demisto.results({
        'Type': entryTypes['note'],
        'Contents': res,
        'ContentsFormat': formats['json'],
        'ReadableContentsFormat': formats['markdown'],
        'HumanReadable': tableToMarkdown('Tenable.sc Scan Repositories', mapped_repositories, headers, removeNull=True),
        'EntryContext': {
            'TenableSC.ScanRepository(val.ID===obj.ID)': createContext(mapped_repositories, removeNull=True)
        }
    })


def get_repositories():
    path = 'repository'

    return send_request(path)


def list_credentials_command():
    res = get_credentials('id,name,description,type,ownerGroup,owner,tags,modifiedTime')

    manageable = demisto.args().get('manageable', 'false').lower()

    if not res or 'response' not in res or not res['response']:
        return_message('No credentials found')

    credentials = get_elements(res['response'], manageable)

    if len(credentials) == 0:
        return_message('No credentials found')

    headers = ['ID', 'Name', 'Description', 'Type', 'Tag', 'Group', 'Owner', 'LastModified']

    mapped_credentials = [{
        'ID': c['id'],
        'Name': c['name'],
        'Description': c['description'],
        'Type': c['type'],
        'Tag': c['tags'],
        'Group': c.get('ownerGroup', {}).get('name'),
        'Owner': c.get('owner', {}).get('name'),
        'LastModified': timestamp_to_utc(c['modifiedTime'])
    } for c in credentials]

    demisto.results({
        'Type': entryTypes['note'],
        'Contents': res,
        'ContentsFormat': formats['json'],
        'ReadableContentsFormat': formats['markdown'],
        'HumanReadable': tableToMarkdown('Tenable.sc Credentials', mapped_credentials, headers, removeNull=True),
        'EntryContext': {
            'TenableSC.Credential(val.ID===obj.ID)': createContext(mapped_credentials, removeNull=True)
        }
    })


def get_credentials(fields):
    path = 'credential'
    params = None

    if fields:
        params = {
            'fields': fields
        }

    return send_request(path, params=params)


def list_assets_command():
    res = get_assets('id,name,description,ipCount,type,tags,modifiedTime,groups,owner')

    manageable = demisto.args().get('manageable', 'false').lower()

    if not res or 'response' not in res or not res['response']:
        return_message('No assets found')

    assets = get_elements(res['response'], manageable)

    if len(assets) == 0:
        return_message('No assets found')

    headers = ['ID', 'Name', 'Tag', 'Owner', 'Group', 'Type', 'HostCount', 'LastModified']

    mapped_assets = [{
        'ID': a['id'],
        'Name': a['name'],
        'Tag': a['tags'],
        'Owner': a.get('owner', {}).get('username'),
        'Type': a['type'],
        'Group': a.get('ownerGroup', {}).get('name'),
        'HostCount': a['ipCount'],
        'LastModified': timestamp_to_utc(a['modifiedTime'])
    } for a in assets]

    demisto.results({
        'Type': entryTypes['note'],
        'Contents': res,
        'ContentsFormat': formats['json'],
        'ReadableContentsFormat': formats['markdown'],
        'HumanReadable': tableToMarkdown('Tenable.sc Assets', mapped_assets, headers, removeNull=True),
        'EntryContext': {
            'TenableSC.Asset(val.ID===obj.ID)': createContext(mapped_assets, removeNull=True)
        }
    })


def get_assets(fields):
    path = 'asset'
    params = None

    if fields:
        params = {
            'fields': fields
        }

    return send_request(path, params=params)


def get_asset_command():
    asset_id = demisto.args()['asset_id']

    res = get_asset(asset_id)

    if not res or 'response' not in res:
        return_message('Asset not found')

    asset = res['response']

    ips = []  # type: List[str]
    ip_lists = [v['ipList'] for v in asset['viewableIPs']]

    for ip_list in ip_lists:
        # Extract IPs
        ips += re.findall('[0-9]+(?:\.[0-9]+){3}', ip_list)

    headers = ['ID', 'Name', 'Description', 'Tag', 'Created', 'Modified', 'Owner', 'Group', 'IPs']

    mapped_asset = {
        'ID': asset['id'],
        'Name': asset['name'],
        'Description': asset['description'],
        'Tag': asset['tags'],
        'Created': timestamp_to_utc(asset['createdTime']),
        'Modified': timestamp_to_utc(asset['modifiedTime']),
        'Owner': asset.get('owner', {}).get('username'),
        'Group': asset.get('ownerGroup', {}).get('name'),
        'IPs': ips
    }

    demisto.results({
        'Type': entryTypes['note'],
        'Contents': res,
        'ContentsFormat': formats['json'],
        'ReadableContentsFormat': formats['markdown'],
        'HumanReadable': tableToMarkdown('Tenable.sc Asset', mapped_asset, headers, removeNull=True),
        'EntryContext': {
            'TenableSC.Asset(val.ID===obj.ID)': createContext(mapped_asset, removeNull=True)
        }
    })


def get_asset(asset_id):
    path = 'asset/' + asset_id

    params = {
        'fields': 'id,name,description,status,createdTime,modifiedTime,viewableIPs,ownerGroup,tags,owner'
    }

    return send_request(path, params=params)


def create_asset_command():
    name = demisto.args()['name']
    description = demisto.args().get('description')
    owner_id = demisto.args().get('owner_id')
    tags = demisto.args().get('tags')
    ips = demisto.args().get('ip_list')

    res = create_asset(name, description, owner_id, tags, ips)

    if not res or 'response' not in res:
        return_error('Error: Could not retrieve the asset')

    asset = res['response']

    mapped_asset = {
        'ID': asset['id'],
        'Name': asset['name'],
        'OwnerName': asset['owner'].get('username'),
        'Tags': asset['tags'],
    }

    headers = [
        'ID',
        'Name',
        'OwnerName',
        'Tags'
    ]

    demisto.results({
        'Type': entryTypes['note'],
        'Contents': res,
        'ContentsFormat': formats['json'],
        'ReadableContentsFormat': formats['markdown'],
        'HumanReadable': tableToMarkdown('Asset created successfully', mapped_asset, headers=headers, removeNull=True),
        'EntryContext': {
            'TenableSC.Asset(val.ID===obj.ID)': createContext(mapped_asset, removeNull=True)
        }
    })


def create_asset(name, description, owner_id, tags, ips):
    path = 'asset'

    body = {
        'name': name,
        'definedIPs': ips,
        'type': 'static'
    }

    if description:
        body['description'] = description

    if owner_id:
        body['ownerID'] = owner_id

    if tags:
        body['tags'] = tags

    return send_request(path, method='post', body=body)


def delete_asset_command():
    asset_id = demisto.args()['asset_id']

    res = delete_asset(asset_id)

    if not res:
        return_error('Error: Could not delete the asset')

    demisto.results({
        'Type': entryTypes['note'],
        'Contents': res,
        'ContentsFormat': formats['json'],
        'ReadableContentsFormat': formats['text'],
        'HumanReadable': 'Asset successfully deleted'
    })


def delete_asset(asset_id):
    path = 'asset/' + asset_id

    return send_request(path, method='delete')


def list_report_definitions_command():
    res = get_report_definitions('id,name,description,modifiedTime,type,ownerGroup,owner')

    manageable = demisto.args().get('manageable', 'false').lower()

    if not res or 'response' not in res or not res['response']:
        return_message('No report definitions found')

    reports = get_elements(res['response'], manageable)
    # Remove duplicates, take latest
    reports = [functools.reduce(lambda x, y: x if int(x['modifiedTime']) > int(y['modifiedTime']) else y,
                                filter(lambda e: e['name'] == n, reports)) for n in {r['name'] for r in reports}]

    if len(reports) == 0:
        return_message('No report definitions found')

    headers = ['ID', 'Name', 'Description', 'Type', 'Group', 'Owner']

    mapped_reports = [{
        'ID': r['id'],
        'Name': r['name'],
        'Description': r['description'],
        'Type': r['type'],
        'Group': r.get('ownerGroup', {}).get('name'),
        'Owner': r.get('owner', {}).get('username')
    } for r in reports]

    hr = tableToMarkdown('Tenable.sc Report Definitions', mapped_reports, headers, removeNull=True)
    for r in mapped_reports:
        del r['Description']

    demisto.results({
        'Type': entryTypes['note'],
        'Contents': res,
        'ContentsFormat': formats['json'],
        'ReadableContentsFormat': formats['markdown'],
        'HumanReadable': hr,
        'EntryContext': {
            'TenableSC.ReportDefinition(val.ID===obj.ID)': createContext(mapped_reports, removeNull=True)
        }
    })


def get_report_definitions(fields):
    path = 'reportDefinition'
    params = None

    if fields:
        params = {
            'fields': fields
        }

    return send_request(path, params=params)


def list_zones_command():
    res = get_zones()

    if not res or 'response' not in res:
        return_message('No zones found')

    zones = res['response']
    if len(zones) == 0:
        zones = [{
            'id': 0,
            'name': 'All Zones',
            'description': '',
            'ipList': '',
            'activeScanners': ''
        }]

    headers = ['ID', 'Name', 'Description', 'IPList', 'ActiveScanners']

    mapped_zones = [{
        'ID': z['id'],
        'Name': z['name'],
        'Description': z['description'],
        'IPList': z['ipList'],
        'ActiveScanners': z['activeScanners']
    } for z in zones]

    demisto.results({
        'Type': entryTypes['note'],
        'Contents': res,
        'ContentsFormat': formats['json'],
        'ReadableContentsFormat': formats['markdown'],
        'HumanReadable': tableToMarkdown('Tenable.sc Scan Zones', mapped_zones, headers, removeNull=True),
        'EntryContext': {
            'TenableSC.ScanZone(val.ID===obj.ID)': createContext(mapped_zones, removeNull=True)
        }
    })


def get_zones():
    path = 'zone'

    return send_request(path)


def get_elements(elements, manageable):
    if manageable == 'false':
        return elements.get('usable')

    return elements.get('manageable')


def create_scan_command():
    name = demisto.args()['name']
    repo_id = demisto.args()['repository_id']
    policy_id = demisto.args()['policy_id']
    plugin_id = demisto.args().get('plugin_id')
    description = demisto.args().get('description')
    zone_id = demisto.args().get('zone_id')
    schedule = demisto.args().get('schedule')
    asset_ids = demisto.args().get('asset_ids')
    ips = demisto.args().get('ip_list')
    scan_virtual_hosts = demisto.args().get('scan_virtual_hosts')
    report_ids = demisto.args().get('report_ids')
    credentials = demisto.args().get('credentials')
    timeout_action = demisto.args().get('timeout_action')
    max_scan_time = demisto.args().get('max_scan_time')
    dhcp_track = demisto.args().get('dhcp_tracking')
    rollover_type = demisto.args().get('rollover_type')
    dependent = demisto.args().get('dependent_id')

    if not asset_ids and not ips:
        return_error('Error: Assets and/or IPs must be provided')

    if schedule == 'dependent' and not dependent:
        return_error('Error: Dependent schedule must include a dependent scan ID')

    res = create_scan(name, repo_id, policy_id, plugin_id, description, zone_id, schedule, asset_ids,
                      ips, scan_virtual_hosts, report_ids, credentials, timeout_action, max_scan_time,
                      dhcp_track, rollover_type, dependent)

    if not res or 'response' not in res:
        return_error('Error: Could not retrieve the scan')

    scan = res['response']

    headers = [
        'ID',
        'CreatorID',
        'Name',
        'Type',
        'CreationTime',
        'OwnerName',
        'Reports'
    ]

    mapped_scan = {
        'ID': scan['id'],
        'CreatorID': scan['creator'].get('id'),
        'Name': scan['name'],
        'Type': scan['type'],
        'CreationTime': timestamp_to_utc(scan['createdTime']),
        'OwnerName': scan['owner'].get('name'),
        'Reports': demisto.dt(scan['reports'], 'id')
    }

    demisto.results({
        'Type': entryTypes['note'],
        'Contents': res,
        'ContentsFormat': formats['json'],
        'ReadableContentsFormat': formats['markdown'],
        'HumanReadable': tableToMarkdown('Scan created successfully', mapped_scan, headers, removeNull=True),
        'EntryContext': {
            'TenableSC.Scan(val.ID===obj.ID)': createContext(mapped_scan, removeNull=True)
        }
    })


def create_scan(name, repo_id, policy_id, plugin_id, description, zone_id, schedule, asset_ids,
                ips, scan_virtual_hosts, report_ids, credentials, timeout_action, max_scan_time,
                dhcp_track, rollover_type, dependent):
    path = 'scan'

    scan_type = 'policy' if policy_id else 'plugin'

    body = {
        'name': name,
        'type': scan_type,
        'repository': {
            'id': repo_id
        }
    }

    if policy_id:
        body['policy'] = {
            'id': policy_id
        }

    if plugin_id:
        body['pluginID'] = plugin_id

    if description:
        body['description'] = description

    if zone_id:
        body['zone'] = {
            'id': zone_id
        }

    if dhcp_track:
        body['dhcpTracking'] = dhcp_track

    if schedule:
        body['schedule'] = {
            'type': schedule
        }

        if dependent:
            body['schedule']['dependentID'] = dependent

    if report_ids:
        body['reports'] = [{'id': r_id, 'reportSource': 'individual'} for r_id in argToList(report_ids)]

    if asset_ids:
        if str(asset_ids).startswith('All'):
            manageable = True if asset_ids == 'AllManageable' else False
            res = get_assets(None)
            assets = get_elements(res['response'], manageable)
            asset_ids = list(map(lambda a: a['id'], assets))
        body['assets'] = [{'id': a_id} for a_id in argToList(asset_ids)]

    if credentials:
        body['credentials'] = [{'id': c_id} for c_id in argToList(credentials)]

    if timeout_action:
        body['timeoutAction'] = timeout_action

    if scan_virtual_hosts:
        body['scanningVirtualHosts'] = scan_virtual_hosts

    if rollover_type:
        body['rolloverType'] = rollover_type

    if ips:
        body['ipList'] = ips

    if max_scan_time:
        body['maxScanTime'] = max_scan_time * 3600

    return send_request(path, method='post', body=body)


def launch_scan_command():
    scan_id = demisto.args()['scan_id']
    target_address = demisto.args().get('diagnostic_target')
    target_password = demisto.args().get('diagnostic_password')

    if (target_address and not target_password) or (target_password and not target_address):
        return_error('Error: If a target is provided, both IP/Hostname and the password must be provided')

    res = launch_scan(scan_id, {'address': target_address, 'password': target_password})

    if not res or 'response' not in res or not res['response'] or 'scanResult' not in res['response']:
        return_error('Error: Could not retrieve the scan')

    scan_result = res['response']['scanResult']

    headers = [
        'Name',
        'ID',
        'OwnerID',
        'JobID',
        'Status'
    ]

    mapped_scan = {
        'Name': scan_result['name'],
        'ID': scan_result['id'],
        'OwnerID': scan_result['ownerID'],
        'JobID': scan_result['jobID'],
        'Status': scan_result['status']
    }

    demisto.results({
        'Type': entryTypes['note'],
        'Contents': res,
        'ContentsFormat': formats['json'],
        'ReadableContentsFormat': formats['markdown'],
        'HumanReadable': tableToMarkdown('Tenable.sc Scan', mapped_scan, headers, removeNull=True),
        'EntryContext': {
            'TenableSC.ScanResults(val.ID===obj.ID)': createContext(mapped_scan, removeNull=True)
        }
    })


def launch_scan(scan_id, scan_target):
    path = 'scan/' + scan_id + '/launch'
    body = None
    if scan_target:
        body = {
            'diagnosticTarget': scan_target['address'],
            'diagnosticPassword': scan_target['password']
        }

    return send_request(path, 'post', body=body)


def get_scan_status_command():
    scan_results_ids = argToList(demisto.args()['scan_results_id'])

    scans_results = []
    for scan_results_id in scan_results_ids:
        res = get_scan_results(scan_results_id)
        if not res or 'response' not in res or not res['response']:
            return_message('Scan results not found')

        scans_results.append(res['response'])

    headers = ['ID', 'Name', 'Status', 'Description']

    mapped_scans_results = [{
        'ID': scan_result['id'],
        'Name': scan_result['name'],
        'Status': scan_result['status'],
        'Description': scan_result['description']
    } for scan_result in scans_results]

    demisto.results({
        'Type': entryTypes['note'],
        'Contents': res,
        'ContentsFormat': formats['json'],
        'ReadableContentsFormat': formats['markdown'],
        'HumanReadable': tableToMarkdown('Tenable.sc Scan Status', mapped_scans_results, headers, removeNull=True),
        'EntryContext': {
            'TenableSC.ScanResults(val.ID===obj.ID)': createContext(mapped_scans_results, removeNull=True)
        }
    })


def get_scan_results(scan_results_id):
    path = 'scanResult/' + scan_results_id

    return send_request(path)


def get_scan_report_command():
    scan_results_id = demisto.args()['scan_results_id']
    vulnerabilities_to_get = argToList(demisto.args().get('vulnerability_severity', []))

    res = get_scan_report(scan_results_id)

    if not res or 'response' not in res or not res['response']:
        return_message('Scan results not found')

    scan_results = res['response']

    headers = ['ID', 'Name', 'Description', 'Policy', 'Group', 'Owner', 'ScannedIPs',
               'StartTime', 'EndTime', 'Duration', 'Checks', 'ImportTime', 'RepositoryName', 'Status']
    vuln_headers = ['ID', 'Name', 'Family', 'Severity', 'Total']

    mapped_results = {
        'ID': scan_results['id'],
        'Name': scan_results['name'],
        'Status': scan_results['status'],
        'Description': scan_results['description'],
        'Policy': scan_results['details'],
        'Group': scan_results.get('ownerGroup', {}).get('name'),
        'Checks': scan_results['completedChecks'],
        'StartTime': timestamp_to_utc(scan_results['startTime']),
        'EndTime': timestamp_to_utc(scan_results['finishTime']),
        'Duration': scan_duration_to_demisto_format(scan_results['scanDuration']),
        'ImportTime': timestamp_to_utc(scan_results['importStart']),
        'ScannedIPs': scan_results['scannedIPs'],
        'Owner': scan_results['owner'].get('username'),
        'RepositoryName': scan_results['repository'].get('name')
    }

    hr = tableToMarkdown('Tenable.sc Scan ' + mapped_results['ID'] + ' Report',
                         mapped_results, headers, removeNull=True)

    if len(vulnerabilities_to_get) > 0:
        vulns = get_vulnearbilites(scan_results_id)

        if isinstance(vulns, list):
            vulnerabilities = list(filter(lambda v: v['Severity'] in vulnerabilities_to_get, vulns))
            if vulnerabilities and len(vulnerabilities) > 0:
                hr += tableToMarkdown('Vulnerabilities', vulnerabilities, vuln_headers, removeNull=True)
                mapped_results['Vulnerability'] = vulnerabilities

    demisto.results({
        'Type': entryTypes['note'],
        'Contents': res,
        'ContentsFormat': formats['json'],
        'ReadableContentsFormat': formats['markdown'],
        'HumanReadable': hr,
        'EntryContext': {
            'TenableSC.ScanResults(val.ID===obj.ID)': createContext(mapped_results, removeNull=True)
        }
    })


def get_scan_report(scan_results_id):
    path = 'scanResult/' + scan_results_id

    params = {
        'fields': 'name,description,details,status,scannedIPs,progress,startTime,scanDuration,importStart,'
                  'finishTime,completedChecks,owner,ownerGroup,repository,policy'
    }

    return send_request(path, params=params)


def list_plugins_command():
    name = demisto.args().get('name'),
    cve = demisto.args().get('cve'),
    plugin_type = demisto.args().get('type')

    res = list_plugins(name, plugin_type, cve)

    if not res or 'response' not in res:
        return_message('No plugins found')

    plugins = res['response']

    headers = ['ID', 'Name', 'Type', 'Description', 'Family']
    mapped_plugins = [{
        'ID': p['id'],
        'Name': p['name'],
        'Type': p['type'],
        'Description': p['description'],
        'Family': p['family'].get('name')
    } for p in plugins]

    demisto.results({
        'Type': entryTypes['note'],
        'Contents': res,
        'ContentsFormat': formats['json'],
        'ReadableContentsFormat': formats['markdown'],
        'HumanReadable': tableToMarkdown('Tenable.sc Plugins', mapped_plugins, headers=headers, removeNull=True),
        'EntryContext': {
            'TenableSC.Plugin(val.ID===obj.ID)': createContext(mapped_plugins, removeNull=True)
        }
    })


def list_plugins(name, plugin_type, cve):
    path = 'plugin'

    params = {
        'fields': 'id,type,name,description,family'
    }

    if cve:
        params['filterField'] = 'xrefs:CVE'
        params['op'] = 'eq'
        params['value'] = cve

    if plugin_type:
        params['type'] = plugin_type

    return send_request(path, params=params)


def get_vulnearbilites(scan_results_id):
    query = create_query(scan_results_id, 'vulnipdetail')

    if not query or 'response' not in query:
        return 'Could not get vulnerabilites query'

    analysis = get_analysis(query['response']['id'], scan_results_id)

    if not analysis or 'response' not in analysis:
        return 'Could not get vulnerabilites analysis'

    results = analysis['response']['results']

    if not results or len(results) == 0:
        return 'No vulnerabilities found'

    mapped_vulns = []

    for vuln in results:
        mapped_vuln = {
            'ID': vuln['pluginID'],
            'Name': vuln['name'],
            'Description': vuln['pluginDescription'],
            'Family': vuln['family'].get('name'),
            'Severity': vuln['severity'].get('name'),
            'Total': vuln['total']
        }

        mapped_vulns.append(mapped_vuln)

    sv_level = {
        'Critical': 4,
        'High': 3,
        'Medium': 2,
        'Low': 1,
        'Info': 0
    }

    mapped_vulns.sort(key=lambda r: sv_level[r['Severity']])

    return mapped_vulns


def create_query(scan_id, tool, query_filters=None):
    path = 'query'

    body = {
        'name': 'scan ' + scan_id + ' query',
        'type': 'vuln',
        'tool': tool,
        'scanID': scan_id
    }

    if query_filters:
        body['filters'] = query_filters

    return send_request(path, method='post', body=body)


def get_analysis(query, scan_results_id):
    path = 'analysis'

    if not isinstance(query, dict):
        query = {'id': query}

    body = {
        'type': 'vuln',
        'query': query,
        'sourceType': 'individual',
        'scanID': scan_results_id,
        'view': 'all'
    }

    return send_request(path, method='post', body=body)


def get_vulnerability_command():
    vuln_id = demisto.args()['vulnerability_id']
    scan_results_id = demisto.args()['scan_results_id']

    vuln_filter = [{
        'filterName': 'pluginID',
        'operator': '=',
        'value': vuln_id
    }]

    query = {
        'scanID': scan_results_id,
        'filters': vuln_filter,
        'tool': 'vulndetails',
        'type': 'vuln',
        'startOffset': 0,
        'endOffset': 50
    }

    analysis = get_analysis(query, scan_results_id)

    if not analysis or 'response' not in analysis:
        return_error('Error: Could not get vulnerability analysis')

    results = analysis['response']['results']

    if not results or len(results) == 0:
        return_error('Error: Vulnerability not found in the scan results')

    vuln_response = get_vulnerability(vuln_id)

    if not vuln_response or 'response' not in vuln_response:
        return_message('Vulnerability not found')

    vuln = vuln_response['response']

    hosts = [{'IP': h['ip'], 'MAC': h['macAddress'], 'Port': h['port'], 'Protocol': h['protocol']} for h in results]

    cves = None
    cves_output = []  # type: List[dict]
    if vuln.get('xrefs'):
        # Extract CVE
        cve_filter = list(filter(lambda x: x.strip().startswith('CVE'), vuln['xrefs'].split(',')))
        if cve_filter and len(cve_filter) > 0:
            cves = list(map(lambda c: c.replace('CVE:', '').strip(), cve_filter))
            cves_output += map(lambda c: {
                'ID': c
            }, cves)

    # vuln['severity'].get('name')
    mapped_vuln = {
        'ID': vuln['id'],
        'Name': vuln['name'],
        'Description': vuln['description'],
        'Type': vuln['type'],
        'Severity': results[0]['severity'].get('name'),
        'Synopsis': vuln['synopsis'],
        'Solution': vuln['solution']
    }

    vuln_info = {
        'Published': timestamp_to_utc(vuln['vulnPubDate']),
        'CPE': vuln['cpe'],
        'CVE': cves
    }

    exploit_info = {
        'ExploitAvailable': vuln['exploitAvailable'],
        'ExploitEase': vuln['exploitEase']
    }

    risk_info = {
        'RiskFactor': vuln['riskFactor'],
        'CVSSBaseScore': vuln['baseScore'],
        'CVSSTemporalScore': vuln['temporalScore'],
        'CVSSVector': vuln['cvssVector']
    }

    plugin_details = {
        'Family': vuln['family'].get('name'),
        'Published': timestamp_to_utc(vuln['pluginPubDate']),
        'Modified': timestamp_to_utc(vuln['pluginModDate']),
        'CheckType': vuln['checkType']
    }

    hr = '## Vulnerability: {} ({})\n'.format(mapped_vuln['Name'], mapped_vuln['ID'])
    hr += '### Synopsis\n{}\n### Description\n{}\n### Solution\n{}\n'.format(
        mapped_vuln['Synopsis'], mapped_vuln['Description'], mapped_vuln['Solution'])
    hr += tableToMarkdown('Hosts', hosts, removeNull=True)
    hr += tableToMarkdown('Risk Information', risk_info, removeNull=True)
    hr += tableToMarkdown('Exploit Information', exploit_info, removeNull=True)
    hr += tableToMarkdown('Plugin Details', plugin_details, removeNull=True)
    hr += tableToMarkdown('Vulnerability Information', vuln_info, removeNull=True)

    mapped_vuln.update(vuln_info)
    mapped_vuln.update(exploit_info)
    mapped_vuln.update(risk_info)
    mapped_vuln['PluginDetails'] = plugin_details
    mapped_vuln['Hosts'] = hosts

    scan_result = {
        'ID': scan_results_id,
        'Vulnerability': mapped_vuln,
    }

    context = {}

    context['TenableSC.ScanResults(val.ID===obj.ID)'] = createContext(scan_result, removeNull=True)
    if len(cves_output) > 0:
        context['CVE(val.ID===obj.ID)'] = createContext(cves_output)

    demisto.results({
        'Type': entryTypes['note'],
        'Contents': vuln_response,
        'ContentsFormat': formats['json'],
        'ReadableContentsFormat': formats['markdown'],
        'HumanReadable': hr,
        'EntryContext': context
    })


def get_vulnerability(vuln_id):
    path = 'plugin/' + vuln_id

    params = {
        'fields': 'name,description,family,type,cpe,riskFactor,solution,synopsis,exploitEase,exploitAvailable,'
                  'cvssVector,baseScore,pluginPubDate,pluginModDate,vulnPubDate,temporalScore,xrefs,checkType'
    }

    return send_request(path, params=params)


def stop_scan_command():
    scan_results_id = demisto.args()['scanResultsID']

    res = change_scan_status(scan_results_id, 'stop')

    if not res:
        return_error('Error: Could not stop the scan')

    demisto.results({
        'Type': entryTypes['note'],
        'Contents': res,
        'ContentsFormat': formats['json'],
        'ReadableContentsFormat': formats['text'],
        'HumanReadable': 'Scan succsefully stopped'
    })


def pause_scan_command():
    scan_results_id = demisto.args()['scanResultsID']

    res = change_scan_status(scan_results_id, 'pause')

    if not res:
        return_error('Error: Could not pause the scan')

    demisto.results({
        'Type': entryTypes['note'],
        'Contents': res,
        'ContentsFormat': formats['json'],
        'ReadableContentsFormat': formats['text'],
        'HumanReadable': 'Successfully paused the scan'
    })


def resume_scan_command():
    scan_results_id = demisto.args()['scanResultsID']

    res = change_scan_status(scan_results_id, 'resume')

    if not res:
        return_error('Error: Could not resume the scan')

    demisto.results({
        'Type': entryTypes['note'],
        'Contents': res,
        'ContentsFormat': formats['json'],
        'ReadableContentsFormat': formats['text'],
        'HumanReadable': 'Scan successfully resumed'
    })


def change_scan_status(scan_results_id, status):
    path = 'scanResult/' + scan_results_id + '/' + status

    return send_request(path, method='post')


def delete_scan_command():
    scan_id = demisto.args()['scan_id']

    res = delete_scan(scan_id)

    if not res:
        return_error('Error: Could not delete the scan')

    demisto.results({
        'Type': entryTypes['note'],
        'Contents': res,
        'ContentsFormat': formats['json'],
        'ReadableContentsFormat': formats['text'],
        'HumanReadable': 'Scan successfully deleted'
    })


def delete_scan(scan_id):
    path = 'scan/' + scan_id

    return send_request(path, method='delete')


def get_device_command():
    uuid = demisto.args().get('uuid')
    ip = demisto.args().get('ip')
    dns_name = demisto.args().get('dns_name')
    repo = demisto.args().get('repository_id')

    res = get_device(uuid, ip, dns_name, repo)

    if not res or 'response' not in res:
        return_message('Device not found')

    device = res['response']

    headers = [
        'IP',
        'UUID',
        'MacAddress',
        'RepositoryID',
        'RepositoryName',
        'NetbiosName',
        'DNSName',
        'OS',
        'OsCPE',
        'LastScan',
        'TotalScore',
        'LowSeverity',
        'MediumSeverity',
        'HighSeverity',
        'CriticalSeverity'
    ]

    mapped_device = {
        'IP': device['ip'],
        'UUID': device.get('uuid'),
        'MacAddress': device.get('macAddress'),
        'RepositoryID': device.get('repository', {}).get('id'),
        'RepositoryName': device.get('repository', {}).get('name'),
        'NetbiosName': device.get('netbiosName'),
        'DNSName': device.get('dnsName'),
        'OS': re.sub('<[^<]+?>', ' ', device['os']).lstrip() if device.get('os') else '',
        'OsCPE': device.get('osCPE'),
        'LastScan': timestamp_to_utc(device['lastScan'], additional_cond=(int(device['lastScan']) > 0)),
        'TotalScore': device.get('total'),
        'LowSeverity': device.get('severityLow'),
        'MediumSeverity': device.get('severityMedium'),
        'HighSeverity': device.get('severityHigh'),
        'CriticalSeverity': device.get('severityCritical')
    }

    endpoint = {
        'IPAddress': mapped_device['IP'],
        'MACAddress': mapped_device['MacAddress'],
        'Hostname': mapped_device['DNSName'],
        'OS': mapped_device['OS']
    }

    demisto.results({
        'Type': entryTypes['note'],
        'Contents': res,
        'ContentsFormat': formats['json'],
        'ReadableContentsFormat': formats['markdown'],
        'HumanReadable': tableToMarkdown('Tenable.sc Device', mapped_device, headers=headers, removeNull=True),
        'EntryContext': {
            'TenableSC.Device(val.UUID===obj.UUID)': createContext(mapped_device, removeNull=True),
            'Endpoint(val.IP===obj.IP)': createContext(endpoint, removeNull=True)
        }
    })


def get_device(uuid, ip, dns_name, repo):
    path = 'repository/' + repo + '/' if repo else ''
    path += 'deviceInfo'
    params = {
        'fields': 'ip,uuid,macAddress,netbiosName,dnsName,os,osCPE,lastScan,repository,total,severityLow,'
                  'severityMedium,severityHigh,severityCritical'
    }
    if uuid:
        params['uuid'] = uuid
    else:
        params['ip'] = ip
        if dns_name:
            params['dnsName'] = dns_name

    return send_request(path, params=params)


def list_users_command():
    user_id = demisto.args().get('id')
    username = demisto.args().get('username')
    email = demisto.args().get('email')

    res = get_users('id,username,firstname,lastname,title,email,createdTime,modifiedTime,lastLogin,role', user_id)

    if not res or 'response' not in res:
        return_message('No users found')

    users = res['response']

    if not isinstance(users, list):
        users = [users]

    if not user_id:
        if username:
            users = list(filter(lambda u: u['username'] == username, users))
        elif email:
            users = list(filter(lambda u: u['email'] == email, users))

    if len(users) == 0:
        return_message('No users found')

    headers = [
        'ID',
        'Username',
        'Firstname',
        'Lastname',
        'Title',
        'Email',
        'Created',
        'Modified',
        'LastLogin',
        'Role'
    ]

    mapped_users = [{
        'ID': u['id'],
        'Username': u['username'],
        'FirstName': u['firstname'],
        'LastName': u['lastname'],
        'Title': u['title'],
        'Email': u['email'],
        'Created': timestamp_to_utc(u['createdTime']),
        'Modified': timestamp_to_utc(u['modifiedTime']),
        'LastLogin': timestamp_to_utc(u['lastLogin']),
        'Role': u['role'].get('name')
    } for u in users]

    demisto.results({
        'Type': entryTypes['note'],
        'Contents': res,
        'ContentsFormat': formats['json'],
        'ReadableContentsFormat': formats['markdown'],
        'HumanReadable': tableToMarkdown('Tenable.sc Users', mapped_users, headers=headers, removeNull=True),
        'EntryContext': {
            'TenableSC.User(val.ID===obj.ID)': createContext(mapped_users, removeNull=True)
        }
    })


def get_users(fields, user_id):
    path = 'user'

    if user_id:
        path += '/' + user_id

    params = None

    if fields:
        params = {
            'fields': fields
        }

    return send_request(path, params=params)


def get_system_licensing_command():
    res = get_system_licensing()

    if not res or 'response' not in res:
        return_error('Error: Could not retrieve system licensing')

    status = res['response']

    mapped_licensing = {
        'License': status['licenseStatus'],
        'LicensedIPS': status['licensedIPs'],
        'ActiveIPS': status['activeIPs']
    }

    headers = [
        'License',
        'LicensedIPS',
        'ActiveIPS'
    ]

    demisto.results({
        'Type': entryTypes['note'],
        'Contents': res,
        'ContentsFormat': formats['json'],
        'ReadableContentsFormat': formats['markdown'],
        'HumanReadable': tableToMarkdown('Tenable.sc Licensing information',
                                         mapped_licensing, headers=headers, removeNull=True),
        'EntryContext': {
            'TenableSC.Status': createContext(mapped_licensing, removeNull=True)
        }
    })


def get_system_licensing():
    path = 'status'

    return send_request(path)


def get_system_information_command():
    sys_res = get_system()

    if not sys_res or 'response' not in sys_res:
        return_error('Error: Could not retrieve system information')

    diag_res = get_system_diagnostics()

    if not diag_res or 'response' not in diag_res:
        return_error('Error: Could not retrieve system information')

    sys_res.update(diag_res)
    diagnostics = diag_res['response']
    system = sys_res['response']

    mapped_information = {
        'Version': system['version'],
        'BuildID': system['buildID'],
        'ReleaseID': system['releaseID'],
        'License': system['licenseStatus'],
        'RPMStatus': diagnostics['statusRPM'],
        'JavaStatus': diagnostics['statusJava'],
        'DiskStatus': diagnostics['statusDisk'],
        'DiskThreshold': diagnostics['statusThresholdDisk'],
        'LastCheck': timestamp_to_utc(diagnostics['statusLastChecked']),
    }

    headers = [
        'Version',
        'BuildID',
        'ReleaseID',
        'License',
        'RPMStatus',
        'JavaStatus',
        'DiskStatus',
        'DiskThreshold',
        'LastCheck'
    ]

    demisto.results({
        'Type': entryTypes['note'],
        'Contents': sys_res,
        'ContentsFormat': formats['json'],
        'ReadableContentsFormat': formats['markdown'],
        'HumanReadable': tableToMarkdown('Tenable.sc System information',
                                         mapped_information, headers=headers, removeNull=True),
        'EntryContext': {
            'TenableSC.System(val.BuildID===obj.BuildID)': createContext(mapped_information, removeNull=True)
        }
    })


def get_system_diagnostics():
    path = 'system/diagnostics'

    return send_request(path)


def get_system():
    path = 'system'

    return send_request(path)


def list_alerts_command():
    res = get_alerts(fields='id,name,description,didTriggerLastEvaluation,lastTriggered,'
                            'action,lastEvaluated,ownerGroup,owner')
    manageable = demisto.args().get('manageable', 'false').lower()

    if not res or 'response' not in res or not res['response']:
        return_message('No alerts found')

    alerts = get_elements(res['response'], manageable)

    if len(alerts) == 0:
        return_message('No alerts found')

    headers = ['ID', 'Name', 'Actions', 'State', 'LastTriggered', 'LastEvaluated', 'Group', 'Owner']
    mapped_alerts = [{
        'ID': a['id'],
        'Name': a['name'],
        'State': 'Triggered' if a['didTriggerLastEvaluation'] == 'true' else 'Not Triggered',
        'Actions': demisto.dt(a['action'], 'type'),
        'LastTriggered': timestamp_to_utc(a['lastTriggered'],
                                          additional_cond=(int(a['lastTriggered']) > 0),
                                          default_returned_value='Never'),
        'LastEvaluated': timestamp_to_utc(a['lastEvaluated']),
        'Group': a['ownerGroup'].get('name'),
        'Owner': a['owner'].get('username')
    } for a in alerts]

    demisto.results({
        'Type': entryTypes['note'],
        'Contents': res,
        'ContentsFormat': formats['json'],
        'ReadableContentsFormat': formats['markdown'],
        'HumanReadable': tableToMarkdown('Tenable.sc Alerts', mapped_alerts, headers=headers, removeNull=True),
        'EntryContext': {
            'TenableSC.Alert(val.ID===obj.ID)': createContext(mapped_alerts, removeNull=True)
        }
    })


def get_alert_command():
    alert_id = demisto.args()['alert_id']
    res = get_alerts(alert_id=alert_id)

    if not res or 'response' not in res or not res['response']:
        return_message('Alert not found')

    alert = res['response']
    query_res = get_query(alert['query'].get('id'))
    query = query_res.get('response')

    alert_headers = ['ID', 'Name', 'Description', 'LastTriggered', 'State', 'Behavior', 'Actions']
    query_headers = ['Trigger', 'Query']
    action_headers = ['Type', 'Values']

    filter_headers = ['Name', 'Values']
    mapped_alert = {
        'ID': alert['id'],
        'Name': alert['name'],
        'Description': alert['description'],
        'LastTriggered': timestamp_to_utc(alert['lastTriggered'],
                                          additional_cond=(int(alert['lastTriggered']) > 0),
                                          default_returned_value='Never'),
        'State': 'Triggered' if alert['didTriggerLastEvaluation'] == 'true' else 'Not Triggered',
        'Behavior': 'Execute on every trigger ' if alert['executeOnEveryTrigger'] == 'true' else 'Execute only on'
                                                                                                 ' first trigger'
    }

    mapped_condition = {
        'Trigger': '{} {} {}'.format(alert['triggerName'], alert['triggerOperator'], alert['triggerValue']),
        'Query': alert['query'].get('name')
    }

    mapped_filters = None
    if query:
        mapped_filters = [{
            'Name': f['filterName'],
            'Values': demisto.dt(f['value'], 'name') if isinstance(f['value'], list) else f['value']
        } for f in query.get('filters', [])]
        mapped_condition['Filter'] = mapped_filters

    mapped_actions = [{
        'Type': a['type'],
        'Values': demisto.dt(a, '{}.{}'.format('definition', ACTION_TYPE_TO_VALUE[a['type']]))
    } for a in alert['action']]

    hr = tableToMarkdown('Tenable.sc Alert', mapped_alert, headers=alert_headers, removeNull=True)
    hr += tableToMarkdown('Condition', mapped_condition, headers=query_headers, removeNull=True)
    if mapped_filters:
        hr += tableToMarkdown('Filters', mapped_filters, headers=filter_headers, removeNull=True)
    if mapped_actions:
        hr += tableToMarkdown('Actions', mapped_actions, headers=action_headers, removeNull=True)
        mapped_alert['Action'] = mapped_actions

    mapped_alert['Condition'] = mapped_condition

    demisto.results({
        'Type': entryTypes['note'],
        'Contents': res,
        'ContentsFormat': formats['json'],
        'ReadableContentsFormat': formats['markdown'],
        'HumanReadable': hr,
        'EntryContext': {
            'TenableSC.Alert(val.ID===obj.ID)': createContext(mapped_alert, removeNull=True)
        }
    })


def get_alerts(fields=None, alert_id=None):
    path = 'alert'
    params = {}  # type: Dict[str, Any]

    if alert_id:
        path += '/' + alert_id

    if fields:
        params = {
            'fields': fields
        }

    return send_request(path, params=params)


def get_query(query_id):
    path = 'query/' + query_id

    return send_request(path)


def fetch_incidents():
    incidents = []
    last_run = demisto.getLastRun()
    if not last_run:
        last_run = {}
    if 'time' not in last_run:
        # get timestamp in seconds
        timestamp, _ = parse_date_range(FETCH_TIME, to_timestamp=True)
        timestamp /= 1000
    else:
        timestamp = last_run['time']

    max_timestamp = timestamp
    res = get_alerts(
        fields='id,name,description,lastTriggered,triggerName,triggerOperator,'
               'triggerValue,action,query,owner,ownerGroup,schedule,canManage')

    alerts = get_elements(res.get('response', {}), manageable='false')
    for alert in alerts:
        # 0 corresponds to never triggered
        if int(alert.get('lastTriggered', 0)) > timestamp:
            incidents.append({
                'name': 'Tenable.sc Alert Triggered - ' + alert['name'],
                'occurred': timestamp_to_utc(alert['lastTriggered']),
                'rawJSON': json.dumps(alert)
            })

            if(int(alert['lastTriggered']) > max_timestamp):
                max_timestamp = int(alert['lastTriggered'])

    demisto.incidents(incidents)
    demisto.setLastRun({'time': max_timestamp})


def request_scan_results():
    path = 'scanResult'
    params = {
        'fields': 'name,description,details,status,scannedIPs,startTime,scanDuration,importStart,'
                  'finishTime,completedChecks,owner,ownerGroup,repository'
    }
    return send_request(path, params=params)


def get_all_scan_results_command():
    res = request_scan_results()
    manageable = demisto.args().get('manageable', 'false').lower()

    if not res or 'response' not in res or not res['response']:
        return_message('Scan results not found')

    elements = get_elements(res['response'], manageable)

    headers = ['ID', 'Name', 'Status', 'Description', 'Policy', 'Group', 'Owner', 'ScannedIPs',
               'StartTime', 'EndTime', 'Duration', 'Checks', 'ImportTime', 'RepositoryName']

    scan_results = [{
        'ID': elem['id'],
        'Name': elem['name'],
        'Status': elem['status'],
        'Description': elem.get('description', None),
        'Policy': elem['details'],
        'Group': elem.get('ownerGroup', {}).get('name'),
        'Checks': elem.get('completedChecks', None),
        'StartTime': timestamp_to_utc(elem['startTime']),
        'EndTime': timestamp_to_utc(elem['finishTime']),
        'Duration': scan_duration_to_demisto_format(elem['scanDuration']),
        'ImportTime': timestamp_to_utc(elem['importStart']),
        'ScannedIPs': elem['scannedIPs'],
        'Owner': elem['owner'].get('username'),
        'RepositoryName': elem['repository'].get('name')
    } for elem in elements]

    hr = tableToMarkdown('Tenable.sc Scan results', scan_results, headers, removeNull=True,
                         metadata="Total number of elements is {}".format(len(elements)))

    demisto.results({
        'Type': entryTypes['note'],
        'Contents': res,
        'ContentsFormat': formats['json'],
        'ReadableContentsFormat': formats['markdown'],
        'HumanReadable': hr,
        'EntryContext': {
            'TenableSC.ScanResults(val.ID===obj.ID)': createContext(scan_results, removeNull=True)
        }
    })


def timestamp_to_utc(timestamp_str, additional_cond=True, default_returned_value=''):
    if timestamp_str and additional_cond:
        return datetime.utcfromtimestamp(int(timestamp_str)).strftime(
            '%Y-%m-%dT%H:%M:%SZ')
    return default_returned_value


def scan_duration_to_demisto_format(duration, default_returned_value=''):
    if duration:
        return float(duration) / 60
    return default_returned_value


''' LOGIC '''

LOG('Executing command ' + demisto.command())


try:
    if not TOKEN or not COOKIE:
        login()

    if demisto.command() == 'test-module':
        demisto.results('ok')
    elif demisto.command() == 'fetch-incidents':
        fetch_incidents()
    elif demisto.command() == 'tenable-sc-list-scans':
        list_scans_command()
    elif demisto.command() == 'tenable-sc-list-policies':
        list_policies_command()
    elif demisto.command() == 'tenable-sc-list-repositories':
        list_repositories_command()
    elif demisto.command() == 'tenable-sc-list-credentials':
        list_credentials_command()
    elif demisto.command() == 'tenable-sc-list-zones':
        list_zones_command()
    elif demisto.command() == 'tenable-sc-list-report-definitions':
        list_report_definitions_command()
    elif demisto.command() == 'tenable-sc-list-assets':
        list_assets_command()
    elif demisto.command() == 'tenable-sc-list-plugins':
        list_plugins_command()
    elif demisto.command() == 'tenable-sc-get-asset':
        get_asset_command()
    elif demisto.command() == 'tenable-sc-create-asset':
        create_asset_command()
    elif demisto.command() == 'tenable-sc-delete-asset':
        delete_asset_command()
    elif demisto.command() == 'tenable-sc-create-scan':
        create_scan_command()
    elif demisto.command() == 'tenable-sc-launch-scan':
        launch_scan_command()
    elif demisto.command() == 'tenable-sc-get-scan-status':
        get_scan_status_command()
    elif demisto.command() == 'tenable-sc-get-scan-report':
        get_scan_report_command()
    elif demisto.command() == 'tenable-sc-get-vulnerability':
        get_vulnerability_command()
    elif demisto.command() == 'tenable-sc-delete-scan':
        delete_scan_command()
    elif demisto.command() == 'tenable-sc-get-device':
        get_device_command()
    elif demisto.command() == 'tenable-sc-list-users':
        list_users_command()
    elif demisto.command() == 'tenable-sc-list-alerts':
        list_alerts_command()
    elif demisto.command() == 'tenable-sc-get-alert':
        get_alert_command()
    elif demisto.command() == 'tenable-sc-get-system-information':
        get_system_information_command()
    elif demisto.command() == 'tenable-sc-get-system-licensing':
        get_system_licensing_command()
    elif demisto.command() == 'tenable-sc-get-all-scan-results':
        get_all_scan_results_command()
except Exception as e:
    LOG(e)
    LOG.print_log(False)
    return_error(str(e))
finally:
    logout()<|MERGE_RESOLUTION|>--- conflicted
+++ resolved
@@ -30,13 +30,8 @@
 FETCH_TIME = FETCH_TIME if FETCH_TIME and FETCH_TIME.strip() else FETCH_TIME_DEFAULT
 
 SESSION = Session()
-<<<<<<< HEAD
+TOKEN = demisto.getIntegrationContext().get('token')
 COOKIE = demisto.getIntegrationContext().get('cookie')
-TOKEN = demisto.getIntegrationContext().get('token')
-=======
-TOKEN = demisto.getIntegrationContext().get("token")
-COOKIE = demisto.getIntegrationContext().get("cookie")
->>>>>>> c98041fd
 
 
 def get_server_url():
@@ -77,7 +72,7 @@
     if res.status_code == 403 and try_number <= MAX_REQUEST_RETRIES:
         login()
         headers['X-SecurityCenter'] = TOKEN  # The Token is being updated in the login
-        return send_request(path, method, body, params, headers, try_number)
+        return send_request(path, method, body, params, headers, try_number + 1)
 
     elif res.status_code < 200 or res.status_code >= 300:
         try:
@@ -85,15 +80,9 @@
         except Exception:
             return_error('Error: Got status code {} with url {} with body {} with headers {}'.format(
                 str(res.status_code), url, res.content, str(res.headers)))
-<<<<<<< HEAD
-        return_error('Error: Got an error from TenableSC, code: {}, details: {}'.format(
-            error['error_code'], error['error_msg']))
-=======
-
-        return_error('Got an error from TenableSC, code: {}, details: {}'.format(error['error_code'],
-                                                                                 error['error_msg']))
-
->>>>>>> c98041fd
+
+        return_error('Error: Got an error from TenableSC, code: {}, details: {}'.format(error['error_code'],
+                                                                                        error['error_msg']))
     return res.json()
 
 
@@ -1114,7 +1103,6 @@
                 'ID': c
             }, cves)
 
-    # vuln['severity'].get('name')
     mapped_vuln = {
         'ID': vuln['id'],
         'Name': vuln['name'],
@@ -1699,7 +1687,7 @@
                 'rawJSON': json.dumps(alert)
             })
 
-            if(int(alert['lastTriggered']) > max_timestamp):
+            if int(alert['lastTriggered']) > max_timestamp:
                 max_timestamp = int(alert['lastTriggered'])
 
     demisto.incidents(incidents)
@@ -1745,7 +1733,7 @@
     } for elem in elements]
 
     hr = tableToMarkdown('Tenable.sc Scan results', scan_results, headers, removeNull=True,
-                         metadata="Total number of elements is {}".format(len(elements)))
+                         metadata='Total number of elements is {}'.format(len(elements)))
 
     demisto.results({
         'Type': entryTypes['note'],
